name: demo-aurora

on:
  pull_request:
    paths:
      - 'demo/**'
      - '.github/workflows/demo-aurora.yml'
  workflow_dispatch:

permissions:
  contents: read

jobs:
  aurora-local:
    runs-on: ubuntu-latest
    timeout-minutes: 30
    env:
      CYPRESS_INSTALL_BINARY: '0'
    steps:
      - uses: actions/checkout@v4

      - name: Harden runner
        uses: step-security/harden-runner@v2.13.1
        with:
          egress-policy: block
          allowed-endpoints: >
            api.github.com
            github.com
            objects.githubusercontent.com
            raw.githubusercontent.com
            registry.npmjs.org
            nodejs.org

      - name: Setup Node
        uses: actions/setup-node@v4
        with:
          node-version-file: '.nvmrc'
          cache: 'npm'

      - name: Install dependencies
        env:
          CYPRESS_INSTALL_BINARY: "0"
        run: npm ci

      - name: Setup Foundry
        uses: foundry-rs/foundry-toolchain@v1
        with:
          version: 'stable'
          cache: true
          cache-key: aurora-local-foundry-stable
          cache-restore-keys: aurora-local-

      - name: Run AURORA demo (local)
        env:
<<<<<<< HEAD
          PRIVATE_KEY: "0xac0974bec39a17e36ba4a6b4d238ff944bacb478cbed5efcae784d7bf4f2ff80"
          AURORA_WORKER_KEY: "0x59c6995e998f97a5a0044966f0945389dc9e86dae88c7a8412f4603b6b78690d"
          AURORA_VALIDATOR1_KEY: "0x5de4111afa1a4b94908f83103eb1f1706367c2e68ca870fc3fb9a804cdab365a"
          AURORA_VALIDATOR2_KEY: "0x7c852118294e51e653712a81e05800f419141751be58f605c371e15141b007a6"
          AURORA_VALIDATOR3_KEY: "0x47e179ec197488593b187f80a00eb0da91f1b9d0b13f8733639f19c30a34926a"
          RPC_URL: "http://127.0.0.1:8545"
          CHAIN_ID: "31337"
=======
          PRIVATE_KEY: '0xac0974bec39a17e36ba4a6b4d238ff944bacb478cbed5efcae784d7bf4f2ff80'
          AURORA_WORKER_KEY: '0x59c6995e998f97a5a0044966f0945389dc9e86dae88c7a8412f4603b6b78690d'
          AURORA_VALIDATOR1_KEY: '0x5de4111afa1a4b94908f83103eb1f1706367c2e68ca870fc3fb9a804cdab365a'
          AURORA_VALIDATOR2_KEY: '0x7c852118294e51e653712a81e05800f419141751be58f605c371e15141b007a6'
          AURORA_VALIDATOR3_KEY: '0x47e179ec197488593b187f80a00eb0da91f1b9d0b13f8733639f19c30a34926a'
          RPC_URL: 'http://127.0.0.1:8545'
          CHAIN_ID: '31337'
>>>>>>> 479ff363
        run: bash demo/aurora/bin/aurora-local.sh

      - name: Upload demo receipts
        uses: actions/upload-artifact@v4
        with:
          name: aurora-receipts
          path: reports/localhost/aurora/**<|MERGE_RESOLUTION|>--- conflicted
+++ resolved
@@ -52,7 +52,6 @@
 
       - name: Run AURORA demo (local)
         env:
-<<<<<<< HEAD
           PRIVATE_KEY: "0xac0974bec39a17e36ba4a6b4d238ff944bacb478cbed5efcae784d7bf4f2ff80"
           AURORA_WORKER_KEY: "0x59c6995e998f97a5a0044966f0945389dc9e86dae88c7a8412f4603b6b78690d"
           AURORA_VALIDATOR1_KEY: "0x5de4111afa1a4b94908f83103eb1f1706367c2e68ca870fc3fb9a804cdab365a"
@@ -60,15 +59,6 @@
           AURORA_VALIDATOR3_KEY: "0x47e179ec197488593b187f80a00eb0da91f1b9d0b13f8733639f19c30a34926a"
           RPC_URL: "http://127.0.0.1:8545"
           CHAIN_ID: "31337"
-=======
-          PRIVATE_KEY: '0xac0974bec39a17e36ba4a6b4d238ff944bacb478cbed5efcae784d7bf4f2ff80'
-          AURORA_WORKER_KEY: '0x59c6995e998f97a5a0044966f0945389dc9e86dae88c7a8412f4603b6b78690d'
-          AURORA_VALIDATOR1_KEY: '0x5de4111afa1a4b94908f83103eb1f1706367c2e68ca870fc3fb9a804cdab365a'
-          AURORA_VALIDATOR2_KEY: '0x7c852118294e51e653712a81e05800f419141751be58f605c371e15141b007a6'
-          AURORA_VALIDATOR3_KEY: '0x47e179ec197488593b187f80a00eb0da91f1b9d0b13f8733639f19c30a34926a'
-          RPC_URL: 'http://127.0.0.1:8545'
-          CHAIN_ID: '31337'
->>>>>>> 479ff363
         run: bash demo/aurora/bin/aurora-local.sh
 
       - name: Upload demo receipts
