name: ci (v2)

on:
  pull_request:
  push:
    branches: [main]
  workflow_dispatch:

permissions:
  contents: read
  actions: read
  checks: read

concurrency:
  group: ci-${{ github.workflow }}-${{ github.ref }}
  cancel-in-progress: true

defaults:
  run:
    shell: bash

env:
  COVERAGE_MIN: '90'
  ACCESS_CONTROL_PATHS: 'contracts/v2/admin,contracts/v2/governance'
  FEE_PCT: '2'
  BURN_PCT: '6'
  TREASURY: '0x1111111111111111111111111111111111111111'
  VALIDATORS_PER_JOB: '3'
  REQUIRED_APPROVALS: '3'
  COMMIT_WINDOW: '30m'
  REVEAL_WINDOW: '30m'

jobs:
  lint:
    name: Lint & static checks
    runs-on: ubuntu-24.04
    timeout-minutes: 30
    steps:
      - name: Harden runner
        uses: step-security/harden-runner@f4a75cfd619ee5ce8d5b864b0d183aff3c69b55a
        with:
          egress-policy: audit
      - uses: actions/checkout@08eba0b27e820071cde6df949e0beb9ba4906955
        with:
          fetch-depth: 0
          persist-credentials: false
      - name: Setup Node
        uses: actions/setup-node@49933ea5288caeca8642d1e84afbd3f7d6820020
        with:
          node-version-file: '.nvmrc'
          cache: npm
          cache-dependency-path: |
            package-lock.json
            **/package-lock.json
      - name: Install dependencies
        run: npm ci --no-audit --prefer-offline --progress=false
      - name: Verify toolchain locks
        run: npm run ci:verify-toolchain
      - name: Prettier formatting check
        run: npm run format:check
      - name: Targeted lint suite
        run: npm run lint:ci

      - name: Validate sentinel templates
        run: npm run monitoring:validate

  tests:
    name: Tests
    runs-on: ubuntu-24.04
    timeout-minutes: 60
    steps:
      - name: Harden runner
        uses: step-security/harden-runner@f4a75cfd619ee5ce8d5b864b0d183aff3c69b55a
        with:
          egress-policy: audit
      - uses: actions/checkout@08eba0b27e820071cde6df949e0beb9ba4906955
        with:
          fetch-depth: 0
          persist-credentials: false
      - name: Setup Node
        uses: actions/setup-node@49933ea5288caeca8642d1e84afbd3f7d6820020
        with:
          node-version-file: '.nvmrc'
          cache: npm
          cache-dependency-path: |
            package-lock.json
            **/package-lock.json
      - name: Cache Hardhat compilers
        uses: actions/cache@0057852bfaa89a56745cba8c7296529d2fc39830
        with:
          path: ~/.cache/hardhat-nodejs
          key: hardhat-${{ runner.os }}-${{ hashFiles('hardhat.config.js', 'package-lock.json') }}
          restore-keys: |
            hardhat-${{ runner.os }}-
      - name: Install dependencies
        run: npm ci --no-audit --prefer-offline --progress=false
      - name: Compile contracts
        run: |
          npx ts-node --compiler-options '{"module":"commonjs"}' scripts/generate-constants.ts
          npx hardhat compile
      - name: Regenerate constants for tests
        run: npx ts-node --compiler-options '{"module":"commonjs"}' scripts/generate-constants.ts
      - name: Hardhat tests
        run: npm test
      - name: ABI diff check
        run: npm run abi:diff

  foundry:
    name: Foundry
    needs: tests
    if: ${{ always() }}
    runs-on: ubuntu-24.04
    timeout-minutes: 45
    steps:
      - name: Harden runner
        uses: step-security/harden-runner@f4a75cfd619ee5ce8d5b864b0d183aff3c69b55a
        with:
          egress-policy: audit
      - uses: actions/checkout@08eba0b27e820071cde6df949e0beb9ba4906955
        with:
          fetch-depth: 0
          persist-credentials: false
      - name: Setup Node
        uses: actions/setup-node@49933ea5288caeca8642d1e84afbd3f7d6820020
        with:
          node-version-file: '.nvmrc'
          cache: npm
          cache-dependency-path: |
            package-lock.json
            **/package-lock.json
      - name: Install dependencies
        run: npm ci --no-audit --prefer-offline --progress=false
      - name: Regenerate constants for Foundry
        run: npx ts-node --compiler-options '{"module":"commonjs"}' scripts/generate-constants.ts
      - name: Install Foundry
        uses: foundry-rs/foundry-toolchain@50d5a8956f2e319df19e6b57539d7e2acb9f8c1e
        with:
          version: 'v1.4.0'
      - name: Cache Foundry build artifacts
        uses: actions/cache@0057852bfaa89a56745cba8c7296529d2fc39830
        with:
          path: |
            ~/.foundry/cache
            ~/.cache/foundry
          key: foundry-${{ runner.os }}-${{ hashFiles('foundry.toml') }}
          restore-keys: |
            foundry-${{ runner.os }}-
      - name: Ensure forge-std dependency
        run: |
          if [ ! -d lib/forge-std ]; then
            forge install foundry-rs/forge-std;
          else
            echo 'forge-std already present; skipping install.';
          fi
      - name: Foundry tests
        run: forge test -vvvv --ffi --fuzz-runs 256

  coverage:
    name: Coverage thresholds
    needs: tests
    if: ${{ always() }}
    runs-on: ubuntu-24.04
    timeout-minutes: 45
    steps:
      - name: Harden runner
        uses: step-security/harden-runner@f4a75cfd619ee5ce8d5b864b0d183aff3c69b55a
        with:
          egress-policy: audit
      - uses: actions/checkout@08eba0b27e820071cde6df949e0beb9ba4906955
        with:
          fetch-depth: 0
          persist-credentials: false
      - name: Setup Node
        uses: actions/setup-node@49933ea5288caeca8642d1e84afbd3f7d6820020
        with:
          node-version-file: '.nvmrc'
          cache: npm
          cache-dependency-path: |
            package-lock.json
            **/package-lock.json
      - name: Cache Hardhat compilers
        uses: actions/cache@0057852bfaa89a56745cba8c7296529d2fc39830
        with:
          path: ~/.cache/hardhat-nodejs
          key: hardhat-${{ runner.os }}-${{ hashFiles('hardhat.config.js', 'package-lock.json') }}
          restore-keys: |
            hardhat-${{ runner.os }}-
      - name: Install dependencies
        run: npm ci --no-audit --prefer-offline --progress=false
      - name: Regenerate constants for coverage
        run: npx ts-node --compiler-options '{"module":"commonjs"}' scripts/generate-constants.ts
      - name: Generate coverage report
        run: npm run coverage
      - name: Map coverage entries to access-control modules
        run: node scripts/ci/remap-coverage-paths.js
      - name: Check access control coverage
        run: npm run check:access-control
      - name: Upload coverage artifact
        if: ${{ always() }}
        uses: actions/upload-artifact@ea165f8d65b6e75b540449e92b4886f43607fa02
        with:
          name: coverage-lcov
          path: coverage/lcov.info
          if-no-files-found: error
      - name: Enforce coverage threshold
        run: node scripts/check-coverage.js "$COVERAGE_MIN"

  asi_takeoff_demo:
    name: ASI Take-Off Demonstration
    needs: tests
    runs-on: ubuntu-24.04
    timeout-minutes: 120
    steps:
      - name: Harden runner
        uses: step-security/harden-runner@f4a75cfd619ee5ce8d5b864b0d183aff3c69b55a
        with:
          egress-policy: audit
      - uses: actions/checkout@08eba0b27e820071cde6df949e0beb9ba4906955
        with:
          fetch-depth: 0
          persist-credentials: false
      - name: Setup Node
        uses: actions/setup-node@49933ea5288caeca8642d1e84afbd3f7d6820020
        with:
          node-version-file: '.nvmrc'
          cache: npm
          cache-dependency-path: |
            package-lock.json
            **/package-lock.json
      - name: Cache Hardhat compilers
        uses: actions/cache@0057852bfaa89a56745cba8c7296529d2fc39830
        with:
          path: ~/.cache/hardhat-nodejs
          key: hardhat-${{ runner.os }}-${{ hashFiles('hardhat.config.js', 'package-lock.json') }}
          restore-keys: |
            hardhat-${{ runner.os }}-
      - name: Install dependencies
        run: npm ci --no-audit --prefer-offline --progress=false
      - name: Run ASI take-off demonstration
        run: npm run demo:asi-takeoff
      - name: Upload ASI take-off artifacts
        if: ${{ always() }}
        uses: actions/upload-artifact@ea165f8d65b6e75b540449e92b4886f43607fa02
        with:
          name: asi-takeoff-reports
          path: reports/asi-takeoff
          if-no-files-found: warn

  zenith_demo:
    name: Zenith Sapience Demonstration
    needs: tests
    runs-on: ubuntu-24.04
    timeout-minutes: 120
    steps:
      - name: Harden runner
        uses: step-security/harden-runner@f4a75cfd619ee5ce8d5b864b0d183aff3c69b55a
        with:
          egress-policy: audit
      - uses: actions/checkout@08eba0b27e820071cde6df949e0beb9ba4906955
        with:
          fetch-depth: 0
          persist-credentials: false
      - name: Setup Node
        uses: actions/setup-node@49933ea5288caeca8642d1e84afbd3f7d6820020
        with:
          node-version-file: '.nvmrc'
          cache: npm
          cache-dependency-path: |
            package-lock.json
            **/package-lock.json
      - name: Cache Hardhat compilers
        uses: actions/cache@0057852bfaa89a56745cba8c7296529d2fc39830
        with:
          path: ~/.cache/hardhat-nodejs
          key: hardhat-${{ runner.os }}-${{ hashFiles('hardhat.config.js', 'package-lock.json') }}
          restore-keys: |
            hardhat-${{ runner.os }}-
      - name: Install dependencies
        run: npm ci --no-audit --prefer-offline --progress=false
      - name: Run Zenith Sapience deterministic kit
        run: npm run demo:zenith-sapience-initiative
      - name: Run Zenith Sapience local rehearsal
        env:
          PRIVATE_KEY: 0xac0974bec39a17e36ba4a6b4d238ff944bacb478cbed5efcae784d7bf4f2ff80
          AURORA_WORKER_KEY: 0x59c6995e998f97a5a0044966f0945389dc9e86dae88c7a8412f4603b6b78690d
          AURORA_VALIDATOR1_KEY: 0x5de4111afa1a4b94908f83103eb1f1706367c2e68ca870fc3fb9a804cdab365a
          AURORA_VALIDATOR2_KEY: 0x7c852118294e51e653712a81e05800f419141751be58f605c371e15141b007a6
          AURORA_VALIDATOR3_KEY: 0x47e179ec197488593b187f80a00eb0da91f1b9d0b13f8733639f19c30a34926a
          RPC_URL: http://127.0.0.1:8545
          CHAIN_ID: '31337'
        run: npm run demo:zenith-sapience-initiative:local
      - name: Upload Zenith Sapience artifacts
        if: ${{ always() }}
        uses: actions/upload-artifact@ea165f8d65b6e75b540449e92b4886f43607fa02
        with:
          name: zenith-sapience-reports
          path: |
            reports/zenith-sapience/**
            reports/localhost/zenith-sapience/**
          if-no-files-found: warn

<<<<<<< HEAD
  celestial_archon_demo:
    name: Celestial Archon Demonstration
=======
  hypernova_demo:
    name: Hypernova Governance Demonstration
>>>>>>> a02248e6
    needs: tests
    runs-on: ubuntu-24.04
    timeout-minutes: 120
    steps:
      - name: Harden runner
        uses: step-security/harden-runner@f4a75cfd619ee5ce8d5b864b0d183aff3c69b55a
        with:
          egress-policy: audit
      - uses: actions/checkout@08eba0b27e820071cde6df949e0beb9ba4906955
        with:
          fetch-depth: 0
          persist-credentials: false
      - name: Setup Node
        uses: actions/setup-node@49933ea5288caeca8642d1e84afbd3f7d6820020
        with:
          node-version-file: '.nvmrc'
          cache: npm
          cache-dependency-path: |
            package-lock.json
            **/package-lock.json
      - name: Cache Hardhat compilers
        uses: actions/cache@0057852bfaa89a56745cba8c7296529d2fc39830
        with:
          path: ~/.cache/hardhat-nodejs
          key: hardhat-${{ runner.os }}-${{ hashFiles('hardhat.config.js', 'package-lock.json') }}
          restore-keys: |
            hardhat-${{ runner.os }}-
      - name: Install dependencies
        run: npm ci --no-audit --prefer-offline --progress=false
<<<<<<< HEAD
      - name: Run Celestial Archon deterministic kit
        run: npm run demo:zenith-sapience-celestial-archon
      - name: Run Celestial Archon local rehearsal
=======
      - name: Run Hypernova deterministic kit
        run: npm run demo:zenith-hypernova
      - name: Run Hypernova local rehearsal
>>>>>>> a02248e6
        env:
          PRIVATE_KEY: 0xac0974bec39a17e36ba4a6b4d238ff944bacb478cbed5efcae784d7bf4f2ff80
          AURORA_WORKER_KEY: 0x59c6995e998f97a5a0044966f0945389dc9e86dae88c7a8412f4603b6b78690d
          AURORA_VALIDATOR1_KEY: 0x5de4111afa1a4b94908f83103eb1f1706367c2e68ca870fc3fb9a804cdab365a
          AURORA_VALIDATOR2_KEY: 0x7c852118294e51e653712a81e05800f419141751be58f605c371e15141b007a6
          AURORA_VALIDATOR3_KEY: 0x47e179ec197488593b187f80a00eb0da91f1b9d0b13f8733639f19c30a34926a
          RPC_URL: http://127.0.0.1:8545
          CHAIN_ID: '31337'
<<<<<<< HEAD
        run: npm run demo:zenith-sapience-celestial-archon:local
      - name: Upload Celestial Archon artifacts
        if: ${{ always() }}
        uses: actions/upload-artifact@ea165f8d65b6e75b540449e92b4886f43607fa02
        with:
          name: zenith-celestial-archon-reports
          path: |
            reports/zenith-celestial-archon/**
            reports/localhost/zenith-celestial-archon/**
=======
        run: npm run demo:zenith-hypernova:local
      - name: Upload Hypernova artifacts
        if: ${{ always() }}
        uses: actions/upload-artifact@ea165f8d65b6e75b540449e92b4886f43607fa02
        with:
          name: zenith-hypernova-reports
          path: |
            reports/zenith-hypernova/**
            reports/localhost/zenith-hypernova/**
>>>>>>> a02248e6
          if-no-files-found: warn

  summary:
    name: CI summary
    runs-on: ubuntu-24.04
    if: ${{ always() }}
    needs:
      - lint
      - tests
      - foundry
      - coverage
      - asi_takeoff_demo
      - zenith_demo
<<<<<<< HEAD
      - celestial_archon_demo
=======
      - hypernova_demo
>>>>>>> a02248e6
      - invariants
    steps:
      - name: Harden runner
        uses: step-security/harden-runner@f4a75cfd619ee5ce8d5b864b0d183aff3c69b55a
        with:
          egress-policy: audit
      - name: Publish pipeline summary
        env:
          NEEDS_CONTEXT: ${{ toJson(needs) }}
        run: |
          node <<'NODE'
          const fs = require('fs');
          const needs = JSON.parse(process.env.NEEDS_CONTEXT);
          const prettyNames = {
            lint: 'Lint & static checks',
            tests: 'Tests',
            foundry: 'Foundry',
            coverage: 'Coverage thresholds',
            asi_takeoff_demo: 'ASI Take-Off Demo',
            zenith_demo: 'Zenith Sapience Demo',
<<<<<<< HEAD
            celestial_archon_demo: 'Celestial Archon Demo',
=======
            hypernova_demo: 'Hypernova Governance Demo',
>>>>>>> a02248e6
            invariants: 'Invariant tests'
          };
          const lines = ['# AGI Jobs v0 — CI v2 status', '', '| Job | Result |', '| --- | --- |'];
          let failed = false;
          for (const [jobId, info] of Object.entries(needs)) {
            const status = (info.result || 'unknown').toUpperCase();
            const label = prettyNames[jobId] || jobId;
            if (status !== 'SUCCESS') {
              failed = true;
            }
            lines.push(`| ${label} | ${status} |`);
          }
          fs.appendFileSync(process.env.GITHUB_STEP_SUMMARY, lines.join('\n') + '\n');
          if (failed) {
            console.error('One or more CI jobs failed.');
            process.exit(1);
          }
          NODE

  invariants:
    name: Invariant tests
    runs-on: ubuntu-24.04
    needs: tests
    if: ${{ always() }}
    timeout-minutes: 60
    steps:
      - name: Harden runner
        uses: step-security/harden-runner@f4a75cfd619ee5ce8d5b864b0d183aff3c69b55a
        with:
          egress-policy: audit
      - uses: actions/checkout@08eba0b27e820071cde6df949e0beb9ba4906955
        with:
          fetch-depth: 0
          persist-credentials: false
      - name: Setup Node
        uses: actions/setup-node@49933ea5288caeca8642d1e84afbd3f7d6820020
        with:
          node-version-file: '.nvmrc'
          cache: npm
          cache-dependency-path: |
            package-lock.json
            **/package-lock.json
      - name: Install dependencies
        run: npm ci --no-audit --prefer-offline --progress=false
      - name: Regenerate constants for invariants
        run: npx ts-node --compiler-options '{"module":"commonjs"}' scripts/generate-constants.ts
      - name: Install Foundry
        uses: foundry-rs/foundry-toolchain@50d5a8956f2e319df19e6b57539d7e2acb9f8c1e
        with:
          version: 'v1.4.0'
      - name: Cache Foundry build artifacts
        uses: actions/cache@0057852bfaa89a56745cba8c7296529d2fc39830
        with:
          path: |
            ~/.foundry/cache
            ~/.cache/foundry
          key: foundry-invariant-${{ runner.os }}-${{ hashFiles('foundry.toml', 'test/v2/invariant/**/*.sol') }}
          restore-keys: |
            foundry-invariant-${{ runner.os }}-
      - name: Ensure forge-std dependency
        run: |
          if [ ! -d lib/forge-std ]; then
            forge install foundry-rs/forge-std;
          else
            echo 'forge-std already present; skipping install.';
          fi
      - name: Run invariant suite
        run: forge test -vvvv --ffi --match-path 'test/v2/invariant/**' --fuzz-runs 512<|MERGE_RESOLUTION|>--- conflicted
+++ resolved
@@ -299,13 +299,10 @@
             reports/localhost/zenith-sapience/**
           if-no-files-found: warn
 
-<<<<<<< HEAD
   celestial_archon_demo:
     name: Celestial Archon Demonstration
-=======
   hypernova_demo:
     name: Hypernova Governance Demonstration
->>>>>>> a02248e6
     needs: tests
     runs-on: ubuntu-24.04
     timeout-minutes: 120
@@ -335,15 +332,12 @@
             hardhat-${{ runner.os }}-
       - name: Install dependencies
         run: npm ci --no-audit --prefer-offline --progress=false
-<<<<<<< HEAD
       - name: Run Celestial Archon deterministic kit
         run: npm run demo:zenith-sapience-celestial-archon
       - name: Run Celestial Archon local rehearsal
-=======
       - name: Run Hypernova deterministic kit
         run: npm run demo:zenith-hypernova
       - name: Run Hypernova local rehearsal
->>>>>>> a02248e6
         env:
           PRIVATE_KEY: 0xac0974bec39a17e36ba4a6b4d238ff944bacb478cbed5efcae784d7bf4f2ff80
           AURORA_WORKER_KEY: 0x59c6995e998f97a5a0044966f0945389dc9e86dae88c7a8412f4603b6b78690d
@@ -352,7 +346,6 @@
           AURORA_VALIDATOR3_KEY: 0x47e179ec197488593b187f80a00eb0da91f1b9d0b13f8733639f19c30a34926a
           RPC_URL: http://127.0.0.1:8545
           CHAIN_ID: '31337'
-<<<<<<< HEAD
         run: npm run demo:zenith-sapience-celestial-archon:local
       - name: Upload Celestial Archon artifacts
         if: ${{ always() }}
@@ -362,7 +355,6 @@
           path: |
             reports/zenith-celestial-archon/**
             reports/localhost/zenith-celestial-archon/**
-=======
         run: npm run demo:zenith-hypernova:local
       - name: Upload Hypernova artifacts
         if: ${{ always() }}
@@ -372,7 +364,6 @@
           path: |
             reports/zenith-hypernova/**
             reports/localhost/zenith-hypernova/**
->>>>>>> a02248e6
           if-no-files-found: warn
 
   summary:
@@ -386,11 +377,8 @@
       - coverage
       - asi_takeoff_demo
       - zenith_demo
-<<<<<<< HEAD
       - celestial_archon_demo
-=======
       - hypernova_demo
->>>>>>> a02248e6
       - invariants
     steps:
       - name: Harden runner
@@ -411,11 +399,8 @@
             coverage: 'Coverage thresholds',
             asi_takeoff_demo: 'ASI Take-Off Demo',
             zenith_demo: 'Zenith Sapience Demo',
-<<<<<<< HEAD
             celestial_archon_demo: 'Celestial Archon Demo',
-=======
             hypernova_demo: 'Hypernova Governance Demo',
->>>>>>> a02248e6
             invariants: 'Invariant tests'
           };
           const lines = ['# AGI Jobs v0 — CI v2 status', '', '| Job | Result |', '| --- | --- |'];
