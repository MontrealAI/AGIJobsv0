# AGIJobsv0

[![License: MIT](https://img.shields.io/badge/License-MIT-blue.svg)](LICENSE)
[![CI](https://github.com/MontrealAI/AGIJobsv0/actions/workflows/ci.yml/badge.svg?branch=main)](https://github.com/MontrealAI/AGIJobsv0/actions/workflows/ci.yml)
[![HGM guardrails](https://github.com/MontrealAI/AGIJobsv0/actions/workflows/ci.yml/badge.svg?branch=main&job=HGM%20guardrails)](https://github.com/MontrealAI/AGIJobsv0/actions/workflows/ci.yml?query=branch%3Amain+workflow%3A%22ci+%28v2%29%22)

> The canonical production stack for the AGI Jobs protocol: upgradeable Ethereum contracts, agentic intelligence swarms, cinematic demos, and sovereign-scale orchestration.

## Table of Contents
- [🌠 Mission Brief](#-mission-brief)
- [🛰️ System Nebula](#-system-nebula)
- [🗂️ Repository Cartography](#-repository-cartography)
- [⚙️ Getting Started](#-getting-started)
  - [Requirements](#requirements)
  - [Install & Bootstrap](#install--bootstrap)
  - [Manual Bring-Up](#manual-bring-up)
  - [Mission Control via Docker Compose](#mission-control-via-docker-compose)
  - [Core Endpoints](#core-endpoints)
- [🎞️ Demo Constellation](#-demo-constellation)
  - [Launch & Operations](#launch--operations)
  - [Economics & Governance](#economics--governance)
  - [Culture, Experience & Media](#culture-experience--media)
  - [Sovereign & Kardashev Expeditions](#sovereign--kardashev-expeditions)
  - [Omega & Supra-Sovereign Ascension](#omega--supra-sovereign-ascension)
  - [Research & Simulation Labs](#research--simulation-labs)
  - [Python Bridge Packages](#python-bridge-packages)
- [🧪 Quality & Verification](#-quality--verification)
- [📡 Operations & Observability](#-operations--observability)
- [📚 Documentation Signals](#-documentation-signals)

## 🌠 Mission Brief
AGIJobsv0 fuses every layer required to launch, operate, and evolve the AGI Jobs protocol in production environments.

- **Upgradeable protocol foundation** across Solidity contracts, Foundry/Hardhat workflows, EAS attestations, paymasters, relayers, and subgraphs.
- **Agentic intelligence fabric** covering orchestrators, FastAPI/Node services, analytics pipelines, validators, scoring engines, and reusable SDKs in both TypeScript and Python.
- **Mission surfaces & consoles** spanning Next.js applications, operator HUDs, OneBox deployments, validator dashboards, and enterprise portals.
- **Demonstration multiverse** with launch-ready demos, omega-scale expeditions, cinematic walkthroughs, governance rituals, and research simulations.

## 🛰️ System Nebula
```mermaid
%% Nebula-scale systems map
flowchart LR
    classDef protocol fill:#0b1120,stroke:#6366f1,color:#e0e7ff,font-size:14px,font-weight:bold,stroke-width:2px;
    classDef agentic fill:#041b37,stroke:#38bdf8,color:#f8fafc,font-weight:bold,stroke-width:2px;
    classDef surfaces fill:#052e16,stroke:#4ade80,color:#f0fdf4,font-weight:bold,stroke-width:2px;
    classDef ops fill:#3f0f1f,stroke:#f472b6,color:#fff0f6,font-weight:bold,stroke-width:2px;
    classDef demos fill:#3f1d0f,stroke:#fb923c,color:#fff7ed,font-weight:bold,stroke-width:2px;

    subgraph "Protocol Nebula"
        contracts[[contracts/]]:::protocol
        attestation[[attestation/]]:::protocol
        paymaster[[paymaster/]]:::protocol
        subgraphSvc[[subgraph/]]:::protocol
        migrations[[migrations/]]:::protocol
    end

    subgraph "Agentic Intelligence"
        orchestrator[[orchestrator/]]:::agentic
        backendSvc[[backend/]]:::agentic
        agentGateway[[agent-gateway/]]:::agentic
        servicesHub[[services/]]:::agentic
        packagesHub[[packages/\nshared/]]:::agentic
        routesHub[[routes/]]:::agentic
    end

    subgraph "Mission Surfaces"
        appsConsole[[apps/console]]:::surfaces
        appsOperator[[apps/operator]]:::surfaces
        appsValidator[[apps/validator\napps/validator-ui]]:::surfaces
        appsEnterprise[[apps/enterprise-portal\napps/mission-control\napps/orchestrator]]:::surfaces
        appsOnebox[[apps/onebox\napps/onebox-static]]:::surfaces
    end

    subgraph "Ops & Reliability"
        deploy[[deploy/\ndeployment-config/]]:::ops
        ci[[ci/\nscripts/]]:::ops
        monitoring[[monitoring/\nRUNBOOK.md]]:::ops
        qa[[tests/\ntest/\nreports/]]:::ops
    end

    subgraph "Demo & Simulation Multiverse"
        demoHub[[demo/]]:::demos
        kardashev[[kardashev_*\n*.demo_*]]:::demos
        examples[[examples/]]:::demos
        simulation[[simulation/]]:::demos
        dataVault[[data/\nstorage/]]:::demos
    end

    contracts --> orchestrator --> agentGateway --> appsConsole
    orchestrator --> servicesHub --> demoHub
    packagesHub --> appsOnebox
    deploy --> ci
    monitoring --> qa
    demoHub --> kardashev
```

## 🗂️ Repository Cartography
| Domain | Primary Paths | Highlights |
| --- | --- | --- |
| Protocol & Chain Control | [`contracts/`](contracts/), [`attestation/`](attestation/), [`paymaster/`](paymaster/), [`subgraph/`](subgraph/), [`migrations/`](migrations/) | Upgradeable Solidity modules, Foundry & Hardhat dual toolchain, EAS attestations, subgraph indexers, deployment recipes. |
| Agent Intelligence Fabric | [`orchestrator/`](orchestrator/), [`backend/`](backend/), [`agent-gateway/`](agent-gateway/), [`services/`](services/), [`routes/`](routes/), [`packages/`](packages/), [`shared/`](shared/) | Mission planners, analytics, gRPC/WebSocket relays, FastAPI+Node microservices, reusable SDKs, shared state machines. |
| Mission Consoles & Portals | [`apps/console`](apps/console), [`apps/operator`](apps/operator), [`apps/validator`](apps/validator), [`apps/validator-ui`](apps/validator-ui), [`apps/enterprise-portal`](apps/enterprise-portal), [`apps/mission-control`](apps/mission-control), [`apps/orchestrator`](apps/orchestrator) | Next.js HUDs for operators, owners, validators, mission controllers, and cinematic demo playback. |
| OneBox Surfaces & Tooling | [`apps/onebox`](apps/onebox), [`apps/onebox-static`](apps/onebox-static), [`packages/onebox-*`](packages/), [`demo/One-Box`](demo/One-Box) | Self-contained runner, CLI doctor, orchestrator harness, Docker templates, and CI validation. |
| Demo Atlas | [`demo/`](demo/), [`kardashev_*`](./), [`*.demo_*`](./), [`examples/`](examples/), [`simulation/`](simulation/), [`data/`](data/), [`storage/`](storage/) | Cinematic expeditions, Kardashev-grade upgrades, Monte Carlo simulations, mission data vaults. |
| Operations & Assurance | [`deploy/`](deploy/), [`deployment-config/`](deployment-config/), [`ci/`](ci/), [`monitoring/`](monitoring/), [`scripts/`](scripts/), [`tests/`](tests/), [`test/`](test/) | One-click infrastructure, CI guardrails, observability, integration/pytest harnesses, SBOM & release tooling. |
| Knowledge Base | [`docs/`](docs/), [`internal_docs/`](internal_docs/), [`RUNBOOK.md`](RUNBOOK.md), [`SECURITY.md`](SECURITY.md), [`MIGRATION.md`](MIGRATION.md), [`CHANGELOG.md`](CHANGELOG.md) | Architecture notes, operations manuals, compliance dossiers, release chronicles. |

## ⚙️ Getting Started
### Requirements
- **Node.js 20.18.1** (via `nvm use` from [`.nvmrc`](.nvmrc)) with npm 10.x.
- **Python 3.12+** and `pip` for agent services and Python-first demos.
- **Foundry** (`forge`, `anvil`) for contract compilation, fuzzing, and gas analysis.
- **Docker & Docker Compose** for one-click mission control.
- **Git LFS** when syncing large payloads from [`data/`](data/) or [`storage/`](storage/) (optional).

### Install & Bootstrap
```bash
nvm install && nvm use
npm ci
python -m pip install --upgrade pip
python -m pip install -r requirements-python.txt
python -m pip install -r requirements-agent.txt
```
Optional demos expose additional `requirements.txt` within their directories (for example `demo/AGIJobs-Day-One-Utility-Benchmark/requirements.txt`).

### Manual Bring-Up
```bash
# Build contracts, shared packages, and generated artifacts
npm run build

# Terminal 2 – launch a local chain
anvil --chain-id 31337 --block-time 2

# Terminal 3 – deploy protocol v2 and bootstrap modules
npx hardhat run --network localhost scripts/v2/deploy.ts

# Terminal 4 – start the Meta API surface
uvicorn services.meta_api.app.main:app --reload --port 8000

# Optional: launch additional services & consoles
npm run agent:gateway                 # Agent gateway REST/WebSocket bridge
npm run agent:validator               # Validator simulator
npm --prefix apps/console run dev     # Mission console (Next.js)
npm --prefix apps/operator run dev    # Operator dashboard
npm --prefix apps/validator-ui run dev
```
Consult [`docs/quick-start.md`](docs/quick-start.md), [`docs/AGENTIC_QUICKSTART.md`](docs/AGENTIC_QUICKSTART.md), and the `docs/onebox/` guides for wallet setup, validator key rotation, and orchestrator configuration.

### Mission Control via Docker Compose
```bash
cp deployment-config/oneclick.env.example deployment-config/oneclick.env
# Fill RPC URLs, private keys, relayer secrets, telemetry tokens

docker compose up --build
```
Use `docker compose down -v` to reset the cluster. Compose wiring sources defaults from [`deployment-config/oneclick.env`](deployment-config/oneclick.env).

### Core Endpoints
| Service | Default URL | Notes |
| --- | --- | --- |
| Local Anvil testnet | `http://localhost:8545` | Hardhat/Foundry-compatible development chain. |
| Meta API (FastAPI) | `http://localhost:8000` | Mission telemetry, orchestrator analytics, OneBox health. |
| Orchestrator/OneBox APIs | `http://localhost:8080` | Unified orchestration ingress and OneBox runner services. |
| Agent Gateway | `http://localhost:8090` | REST + WebSocket bridge for agent swarms. |
| Mission Console UI | `http://localhost:3000` | Primary operator HUD (`apps/console`). |
| Enterprise Portal | `http://localhost:3001` | Partner & enterprise oversight (`apps/enterprise-portal`). |

<<<<<<< HEAD
## 🧪 Quality & Verification
- `npm run lint`, `npm run webapp:typecheck`, and `npm run webapp:e2e` guard the Next.js surfaces.
- `npm run test` executes Hardhat unit tests; `forge test` uses Foundry profiles from [`foundry.toml`](foundry.toml).
- `PYTEST_DISABLE_PLUGIN_AUTOLOAD=1 pytest` covers Python demos (`tests/`, `demo/*/test/`).
- `npm run sbom:generate`, `npm run security:audit`, and `npm run release:manifest:validate` provide supply-chain checks.
- `npm run ci:verify-branch-protection` interrogates GitHub's branch rules to ensure every `ci (v2)` gate (linting, tests, HGM guardrails, Foundry, coverage, Phase 6/8 readiness, the branch guard, and the CI summary) is enforced on pull requests and `main` before merges land.【F:.github/workflows/ci.yml†L872-L1044】【F:scripts/ci/verify-branch-protection.ts†L1-L164】
- Coverage, gas, and scenario reports land in [`reports/`](reports/) and [`gas-snapshots/`](gas-snapshots/).

=======
>>>>>>> 876c9f3a
## 🎞️ Demo Constellation
```mermaid
%% Celestial demo atlas
mindmap
  root((🌌 Demo Constellation))
    Launchpad:::launch
      "AGI-Alpha-Node-v0"
      "Validator-Constellation-v0"
      "AGIJobs-Day-One-Utility-Benchmark"
      "Meta-Agentic-ALPHA-AGI-Jobs-v0"
      "asi-global"
      "asi-takeoff"
      "One-Box"
    "Economics & Governance":::economics
      "Economic-Power-v0"
      "Trustless-Economic-Core-v0"
      "AGI-Jobs-Platform-at-Kardashev-II-Scale"
      "REDENOMINATION"
      "Phase-6-Scaling-Multi-Domain-Expansion"
    "Culture & Experience":::culture
      "Era-Of-Experience-v0"
      "CULTURE-v0"
      "AlphaEvolve-v0"
      "aurora"
      "AlphaEvolve_v0"
    "Sovereign & Kardashev":::sovereign
      "Planetary-Orchestrator-Fabric-v0"
      "sovereign-constellation"
      "sovereign-mesh"
      "zenith-sapience-initiative-*"
      "validator_constellation_v0"
    "Omega & Ascension":::omega
      "Kardashev-II Omega-Grade-α-AGI Business-3"
      "Meta-Agentic-Program-Synthesis-v0"
      "CELESTIAL-SOVEREIGN-ORBITAL-AGI-OS-GRAND-DEMONSTRATION"
      "OMNIPHOENIX-ASCENDANT-HYPERSTRUCTURE"
      "OMNIGENESIS-GLOBAL-SOVEREIGN-SYMPHONY"
      "cosmic-omni-sovereign-symphony"
      "astral-omnidominion-operating-system"
      "imperatrix-celestia-operating-system"
    "Research & Simulation":::research
      "Absolute-Zero-Reasoner-v0"
      "MuZero-style-v0"
      "Open-Endedness-v0"
      "Tiny-Recursive-Model-v0"
      "Simulation Toolkit"

classDef launch fill:#0f172a,stroke:#38bdf8,color:#e0f2fe,font-weight:bold,stroke-width:2px;
classDef economics fill:#1f2937,stroke:#f97316,color:#fff7ed,font-weight:bold,stroke-width:2px;
classDef culture fill:#22092C,stroke:#f472b6,color:#fff0f6,font-weight:bold,stroke-width:2px;
classDef sovereign fill:#1c1917,stroke:#facc15,color:#fef9c3,font-weight:bold,stroke-width:2px;
classDef omega fill:#111827,stroke:#a855f7,color:#ede9fe,font-weight:bold,stroke-width:2px;
classDef research fill:#052e16,stroke:#4ade80,color:#f0fdf4,font-weight:bold,stroke-width:2px;
```

The `demo/` directory hosts cinematic launches, CLI simulations, dashboards, and scripted walkthroughs. Many scenarios expose npm scripts, Makefile targets, or Python entrypoints for fast reproduction.

### Launch & Operations
| Demo | Location | Quick Launch |
| --- | --- | --- |
| AGI Alpha Node | [`demo/AGI-Alpha-Node-v0`](demo/AGI-Alpha-Node-v0) | `npm run demo:agi-alpha-node` (TypeScript CLI) or `npm run demo:agi-alpha-node:prod`. |
| Validator Constellation | [`demo/Validator-Constellation-v0`](demo/Validator-Constellation-v0) | `npm run demo:validator-constellation` for live simulation; `npm run demo:validator-constellation:scenario` for scripted runs. |
| AGIJobs Day One Utility Benchmark | [`demo/AGIJobs-Day-One-Utility-Benchmark`](demo/AGIJobs-Day-One-Utility-Benchmark) | `make -C demo/AGIJobs-Day-One-Utility-Benchmark e2e` or `python demo/AGIJobs-Day-One-Utility-Benchmark/run_demo.py e2e`. |
| Meta-Agentic Alpha AGI | [`demo/Meta-Agentic-ALPHA-AGI-Jobs-v0`](demo/Meta-Agentic-ALPHA-AGI-Jobs-v0) | `npm run demo:meta-agentic-alpha` for the scenario CLI. |
| ASI Launch Programs | [`demo/asi-global`](demo/asi-global), [`demo/asi-takeoff`](demo/asi-takeoff), [`demo/agi-governance`](demo/agi-governance) | Strategic briefs and launch playbooks for AGI-scale missions. |
| OneBox Mission Runner | [`demo/One-Box`](demo/One-Box) | `npm run demo:onebox:doctor` then `npm run demo:onebox:launch`; Docker users can run `docker compose -f demo/One-Box/docker-compose.yaml up`. |

### Economics & Governance
| Demo | Location | Quick Launch |
| --- | --- | --- |
| Economic Power | [`demo/Economic-Power-v0`](demo/Economic-Power-v0) | `npm run demo:economic-power` (supports `--ci` and scenario flags). |
| Trustless Economic Core | [`demo/Trustless-Economic-Core-v0`](demo/Trustless-Economic-Core-v0) | `npm run run:trustless-core` to execute the Hardhat-driven mission. |
| AGI Jobs Platform at Kardashev-II Scale | [`demo/AGI-Jobs-Platform-at-Kardashev-II-Scale`](demo/AGI-Jobs-Platform-at-Kardashev-II-Scale) | Mission plans, governance cadences, and operator scripts. |
| REDENOMINATION & macro transitions | [`demo/REDENOMINATION`](demo/REDENOMINATION) | Narrative playbooks and assets for macro-governance transitions. |
| Scaling Program Phases | [`demo/Phase-6-Scaling-Multi-Domain-Expansion`](demo/Phase-6-Scaling-Multi-Domain-Expansion), [`demo/Phase-8-Universal-Value-Dominance`](demo/Phase-8-Universal-Value-Dominance) | Strategic dossiers, playbooks, and scenario briefs. |

### Culture, Experience & Media
| Demo | Location | Quick Launch |
| --- | --- | --- |
| Era of Experience | [`demo/Era-Of-Experience-v0`](demo/Era-Of-Experience-v0) | `npm run demo:era-of-experience` for the orchestrated storyline; `npm run demo:era-of-experience:audit` for verification. |
| CULTURE v0 | [`demo/CULTURE-v0`](demo/CULTURE-v0) | Narrative assets, generative culture loops, CLI utilities. |
| AlphaEvolve Suite | [`demo/AlphaEvolve-v0`](demo/AlphaEvolve-v0), [`demo/AlphaEvolve_v0`](demo/AlphaEvolve_v0) | Evolutionary scripts, governance notes, and multimedia staging. |
| Aurora Media Suite | [`demo/aurora`](demo/aurora) | Immersive media orchestration with storyboards and prompt pipelines. |
| Iconic & Cinematic Atlases | [`demo/ICONIC-OPERATING-SYSTEM-DEMO`](demo/ICONIC-OPERATING-SYSTEM-DEMO), [`demo/astral-citadel`](demo/astral-citadel) | Visual design boards, cinematic treatments, and mission scripts. |

### Sovereign & Kardashev Expeditions
| Demo | Location | Quick Launch |
| --- | --- | --- |
| Planetary Orchestrator Fabric | [`demo/Planetary-Orchestrator-Fabric-v0`](demo/Planetary-Orchestrator-Fabric-v0) | `npm run test:planetary-orchestrator-fabric` for scenario verification. |
| Sovereign Constellation Atlases | [`demo/sovereign-constellation`](demo/sovereign-constellation), [`demo/sovereign-mesh`](demo/sovereign-mesh) | Governance rituals, sovereign meshes, supra-sovereign ascension guides. |
| Zenith Sapience Initiatives | `demo/zenith-sapience-*` | Planetary and supra-sovereign governance frameworks with cinematic briefs. |
| Validator Constellation Atlas | [`demo/validator_constellation_v0`](demo/validator_constellation_v0) | Supplemental validator strategy assets and notebooks. |

### Omega & Supra-Sovereign Ascension
| Demo | Location | Quick Launch |
| --- | --- | --- |
| Omega Grade Business 3 | [`demo/Kardashev-II Omega-Grade-α-AGI Business-3`](demo/Kardashev-II%20Omega-Grade-%CE%B1-AGI%20Business-3), [`demo/Kardashev-II-Omega-Grade-Alpha-AGI-Business-3`](demo/Kardashev-II-Omega-Grade-Alpha-AGI-Business-3), [`kardashev_ii_omega_grade_alpha_agi_business_3_demo*`](./) | Layered expeditions, upgrade scripts, and Python namespace packages. |
| Meta Agentic Program Synthesis | [`demo/Meta-Agentic-Program-Synthesis-v0`](demo/Meta-Agentic-Program-Synthesis-v0) | Multi-agent synthesis narratives and orchestration plans. |
| Celestial Sovereign Grand Demonstration | [`demo/CELESTIAL-SOVEREIGN-ORBITAL-AGI-OS-GRAND-DEMONSTRATION`](demo/CELESTIAL-SOVEREIGN-ORBITAL-AGI-OS-GRAND-DEMONSTRATION) | Showcase assets for orbital sovereign operating systems. |
| Omni Ascension Suite | [`demo/OMNIPHOENIX-ASCENDANT-HYPERSTRUCTURE`](demo/OMNIPHOENIX-ASCENDANT-HYPERSTRUCTURE), [`demo/OMNIGENESIS-GLOBAL-SOVEREIGN-SYMPHONY`](demo/OMNIGENESIS-GLOBAL-SOVEREIGN-SYMPHONY), [`demo/omni-sovereign-ascension-operating-system`](demo/omni-sovereign-ascension-operating-system) | Hyperstructure playbooks, operator matrices, cinematic scripts. |
| Cosmic & Infinity Symphonies | [`demo/cosmic-omni-sovereign-symphony`](demo/cosmic-omni-sovereign-symphony), [`demo/cosmic-omniversal-grand-symphony`](demo/cosmic-omniversal-grand-symphony), [`demo/infinity-symphony`](demo/infinity-symphony), [`demo/omnisovereign`](demo/omnisovereign) | Multi-phase scorecards, orchestration artbooks, and cinematic narratives. |
| Astral Omnidominion & Imperatrix | [`demo/astral-omnidominion-operating-system`](demo/astral-omnidominion-operating-system), [`demo/astral-omnidominion-operating-system-command-theatre`](demo/astral-omnidominion-operating-system-command-theatre), [`demo/imperatrix-celestia-operating-system`](demo/imperatrix-celestia-operating-system), [`demo/omni-orchestrator-singularity`](demo/omni-orchestrator-singularity) | Command theatres, sovereignty operating systems, and orchestration matrices. |

### Research & Simulation Labs
| Demo | Location | Quick Launch |
| --- | --- | --- |
| Absolute Zero Reasoner | [`demo/Absolute-Zero-Reasoner-v0`](demo/Absolute-Zero-Reasoner-v0) | `make absolute-zero-demo` provisions a virtualenv and runs the simulation. |
| MuZero-style Mission | [`demo/MuZero-style-v0`](demo/MuZero-style-v0) | Reinforcement-learning inspired orchestrations and evaluation notebooks. |
| Open Endedness | [`demo/Open-Endedness-v0`](demo/Open-Endedness-v0) | Evolutionary sandboxes and meta-learning scripts. |
| Tiny Recursive Model | [`demo/Tiny-Recursive-Model-v0`](demo/Tiny-Recursive-Model-v0) | Minimal recursion demos, Python notebooks, policy sketches. |
| Simulation Toolkit | [`simulation/`](simulation/) | Sharded Monte Carlo simulation harnesses, reports, and aggregator CLI (`python simulation/run_sharded_simulation.py`). |

### Python Bridge Packages
Root-level packages such as [`kardashev_ii_omega_grade_alpha_agi_business_3_demo`](kardashev_ii_omega_grade_alpha_agi_business_3_demo) expose namespace packages that re-export their corresponding `demo/…` modules. They allow Python tooling to `import kardashev_ii_omega_grade_alpha_agi_business_3_demo` while keeping assets inside [`demo/`](demo/).

## 🧪 Quality & Verification
- `npm run lint`, `npm run webapp:typecheck`, and `npm run webapp:e2e` guard the Next.js surfaces.
- `npm run test` executes Hardhat unit tests; `forge test` runs Foundry profiles defined in [`foundry.toml`](foundry.toml).
- `PYTEST_DISABLE_PLUGIN_AUTOLOAD=1 pytest` covers Python demos (`tests/`, `demo/*/test/`).
- `npm run pretest` orchestrates the cross-surface smoke suite, including OneBox diagnostics and demo verifiers.
- `npm run sbom:generate`, `npm run security:audit`, and `npm run release:manifest:validate` provide supply-chain checks.
- Coverage, gas, and scenario reports land in [`reports/`](reports/) and [`gas-snapshots/`](gas-snapshots/).

## 📡 Operations & Observability
- One-click deployments and infrastructure recipes live under [`deploy/`](deploy/) and [`deployment-config/`](deployment-config/).
- Alerting, notification, sentinel, and thermostat services operate within [`services/alerting`](services/alerting), [`services/notifications`](services/notifications), [`services/sentinel`](services/sentinel), and [`services/thermostat`](services/thermostat).
- Runtime telemetry, Prometheus metrics, and Grafana dashboards are curated in [`monitoring/`](monitoring/).
- [`RUNBOOK.md`](RUNBOOK.md) and [`docs/AGIJobs-v2-Mainnet-Guide.md`](docs/AGIJobs-v2-Mainnet-Guide.md) provide production playbooks and on-call drills.

## 📚 Documentation Signals
Explore the knowledge base for deeper dives:

- [`docs/AGI_Jobs_v0_Whitepaper_v2.md`](docs/AGI_Jobs_v0_Whitepaper_v2.md) – protocol thesis and economic primitives.
- [`docs/AGIJobsAlphav3.md`](docs/AGIJobsAlphav3.md) – historical release dossiers and architecture notes.
- [`docs/owner-control-quick-reference.md`](docs/owner-control-quick-reference.md) and [`docs/owner-control-quick-reference-cli.md`](docs/owner-control-quick-reference-cli.md) – owner command checklists.
- [`MIGRATION.md`](MIGRATION.md), [`CHANGELOG.md`](CHANGELOG.md), and [`SECURITY.md`](SECURITY.md) – governance over upgrades, releases, and security posture.
- [`internal_docs/`](internal_docs/) – detailed briefs, design reviews, and mission scripts for internal operators.

---

Licensed under the [MIT License](LICENSE).<|MERGE_RESOLUTION|>--- conflicted
+++ resolved
@@ -165,7 +165,6 @@
 | Mission Console UI | `http://localhost:3000` | Primary operator HUD (`apps/console`). |
 | Enterprise Portal | `http://localhost:3001` | Partner & enterprise oversight (`apps/enterprise-portal`). |
 
-<<<<<<< HEAD
 ## 🧪 Quality & Verification
 - `npm run lint`, `npm run webapp:typecheck`, and `npm run webapp:e2e` guard the Next.js surfaces.
 - `npm run test` executes Hardhat unit tests; `forge test` uses Foundry profiles from [`foundry.toml`](foundry.toml).
@@ -174,8 +173,6 @@
 - `npm run ci:verify-branch-protection` interrogates GitHub's branch rules to ensure every `ci (v2)` gate (linting, tests, HGM guardrails, Foundry, coverage, Phase 6/8 readiness, the branch guard, and the CI summary) is enforced on pull requests and `main` before merges land.【F:.github/workflows/ci.yml†L872-L1044】【F:scripts/ci/verify-branch-protection.ts†L1-L164】
 - Coverage, gas, and scenario reports land in [`reports/`](reports/) and [`gas-snapshots/`](gas-snapshots/).
 
-=======
->>>>>>> 876c9f3a
 ## 🎞️ Demo Constellation
 ```mermaid
 %% Celestial demo atlas
