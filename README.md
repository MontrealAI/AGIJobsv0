--- conflicted
+++ resolved
@@ -27,7 +27,6 @@
 ## 🌌 Mission Brief
 AGI Jobs v0 (v2) fuses five theatres into a cohesive, high-trust platform:
 
-<<<<<<< HEAD
 1. **Upgradeable protocol nebula** — Solidity contracts, Foundry labs, Hardhat deployments, EAS attestations, paymaster relays, and a subgraph indexer tuned for chain migrations.
 2. **Agentic intelligence fabric** — orchestrators, validator swarms, guardrails, analytics, FastAPI + Node microservices, and SDKs that act as a single programmable cortex.
 3. **Mission surfaces** — Next.js heads-up displays, cinematic operator decks, and OneBox runners rendering validator, governance, and enterprise experiences.
@@ -38,13 +37,11 @@
 
 ## 🛰️ System Nebula
 The result is that AGI Jobs v0 (v2) stands as the superintelligent machine that carries the economic, cultural, and sovereign transformation encoded in this repository.
-=======
 1. **Upgradeable protocol nebula** — Solidity contracts, Foundry laboratories, Hardhat deployments, EAS attestations, paymaster relays, and subgraph indexers engineered for seamless migrations.
 2. **Agentic intelligence fabric** — orchestrators, validator swarms, reinforcement services, analytics, and SDKs that operate as a shared autonomous cortex.
 3. **Mission surfaces** — Next.js heads-up displays, cinematic operator decks, and portable OneBox runners that deliver instant situational awareness.
 4. **Demo multiverse** — reproducible simulations, CLI tours, and film-ready assets capturing every civilization step from day-one activation to Kardashev ascension.
 5. **Observability and assurance lattice** — fully green CI, fuzzing, Scorecard gates, and monitoring runbooks enforcing provable reliability on every commit.
->>>>>>> c741265f
 
 ## 🛰️ Systems Grand Tableau
 ```mermaid
@@ -298,7 +295,6 @@
 Each demo directory includes scripts, assets, and README briefings for its scenario. Workflows are enforced on pull requests to guarantee cinematic missions stay reproducible.
 
 ## 🧪 Continuous Assurance & CI
-<<<<<<< HEAD
 - **Green CI Gates** – [`ci/workflows/ci.yml`](ci/workflows/ci.yml) enforces linting, testing, type-checking, SBOM generation, and demo smoke suites on every PR and on `main`.
 - **JavaScript / TypeScript** – `npm run lint`, `npm run webapp:typecheck`, `npm run webapp:e2e`, and `npm run pretest` harden console surfaces, OneBox diagnostics, and demo verifiers.
 - **Contracts & Chain Logic** – `npm run test`, `forge test`, and targeted Hardhat suites (`npm run test:fork`, `npm run test:alpha-agi-mark`) validate protocol upgrades and sovereign controls.
@@ -340,9 +336,7 @@
 - Runtime telemetry, Prometheus metrics, and Grafana dashboards are curated in [`monitoring/`](monitoring/).
 - [`RUNBOOK.md`](RUNBOOK.md) orchestrates incident drills; [`docs/AGIJobs-v2-Mainnet-Guide.md`](docs/AGIJobs-v2-Mainnet-Guide.md) captures production launch procedures.
 The V2 CI architecture enforces a fully green pipeline on every pull request and on `main`:
-=======
 The v2 CI lattice is relentlessly green on `main` and for every pull request, gating merges with required checks:
->>>>>>> c741265f
 
 - [`ci.yml`](.github/workflows/ci.yml) — monorepo matrix (lint, unit tests, type checks, contract builds, packaging) with required status checks enforced by branch protection.
 - [`static-analysis.yml`](.github/workflows/static-analysis.yml), [`culture-ci.yml`](.github/workflows/culture-ci.yml), [`orchestrator-ci.yml`](.github/workflows/orchestrator-ci.yml) — targeted linting for cultural demos, orchestrator services, and TypeScript surfaces.
