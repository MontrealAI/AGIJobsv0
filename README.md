# AGI Jobs v0 (v2)

[![License: MIT](https://img.shields.io/badge/License-MIT-blue.svg)](LICENSE)
[![CI v2 Matrix](https://img.shields.io/github/actions/workflow/status/MontrealAI/AGIJobsv0/ci.yml?branch=main&logo=github&label=CI%20%28v2%29)](https://github.com/MontrealAI/AGIJobsv0/actions/workflows/ci.yml)
[![Security](https://img.shields.io/badge/Security-hardened-0f172a.svg)](SECURITY.md)
[![Docs](https://img.shields.io/badge/Docs-knowledge%20vault-7c3aed.svg)](docs/)
[![Scorecard](https://img.shields.io/badge/Scorecard-SLSA%20ready-14532d.svg)](ci/)

> **AGI Jobs v0 (v2)** is the sovereign-scale intelligence engine that unifies protocol governance, validator fleets, cinematic demonstrations, and operator tooling into an unstoppable superintelligent machine that can be launched and steered by non-technical crews with cryptographic guarantees, regulatory proof, and live telemetry.

---

## 🧭 Table of Contents
- [🚨 Mission Brief](#-mission-brief)
- [🧠 Sovereign Pillars](#-sovereign-pillars)
- [🌌 Systems Architecture Constellation](#-systems-architecture-constellation)
- [🗺️ Repository Atlas](#️-repository-atlas)
- [🚀 Launch Protocols](#-launch-protocols)
  - [Mission Requirements](#mission-requirements)
  - [Bootstrap Checklist](#bootstrap-checklist)
  - [Operator Surfaces](#operator-surfaces)
  - [Mission Control via Docker Compose](#mission-control-via-docker-compose)
  - [Automation Flight Deck](#automation-flight-deck)
- [🎞️ Demo Multiverse](#️-demo-multiverse)
  - [Demo Fleet](#demo-fleet)
  - [Narrative Pipeline](#narrative-pipeline)
- [🧪 Continuous Assurance](#-continuous-assurance)
- [📡 Observability, Security & Governance](#-observability-security--governance)
- [📚 Knowledge Vault](#-knowledge-vault)

---

## 🚨 Mission Brief
AGI Jobs v0 (v2) is a production-grade sovereignty fabric engineered for immediate deployment in high-stakes environments. Its design goals are:

- **Upgradeable protocol command** across Solidity contracts, Foundry/Hardhat harnesses, attestations, paymaster networks, migrations, and subgraph analytics.
- **Agentic orchestration** with orchestrator microservices, backend APIs, shared packages, storage adapters, and reinforcement simulators.
- **Mission surfaces** covering console heads-up displays, enterprise portals, validator UX, OneBox kits, and cinematic control rooms.
- **Demo multiverse** enabling reproducible narratives, Kardashev-scale economic simulations, and deterministic telemetry exports.
- **Continuous assurance** through the fully green CI v2 lattice, SBOM pipelines, fuzzing programs, and branch-protection enforcement.

Every subsystem is hardened so non-technical operators can initiate, monitor, and extend missions without altering source code while still benefiting from cryptographic auditability.

## 🧠 Sovereign Pillars
1. **Protocol Nebula** – [`contracts/`](contracts/), [`attestation/`](attestation/), [`paymaster/`](paymaster/), [`migrations/`](migrations/), [`subgraph/`](subgraph/), [`echidna/`](echidna/) provide upgradeable governance, attestations, fuzzing labs, and indexing.
2. **Agentic Cortex** – [`orchestrator/`](orchestrator/), [`backend/`](backend/), [`services/`](services/), [`agent-gateway/`](agent-gateway/), [`routes/`](routes/), [`packages/`](packages/), [`shared/`](shared/), [`storage/`](storage/), [`simulation/`](simulation/) deliver validator swarms, APIs, analytics, reinforcement loops, and storage bridges.
3. **Mission Surfaces** – [`apps/`](apps/) packages Next.js/Vite consoles, enterprise dashboards, validator experiences, OneBox environments, and orchestrator command decks.
4. **Demo Multiverse** – [`demo/`](demo/), [`examples/`](examples/), [`kardashev_*`](.) orchestrate cinematic demos, CLI tours, Monte Carlo economics, and Kardashev ascension sequences.
5. **Operations & Assurance Lattice** – [`ci/`](ci/), [`.github/workflows/`](.github/workflows/), [`deploy/`](deploy/), [`deployment-config/`](deployment-config/), [`monitoring/`](monitoring/), [`tests/`](tests/), [`test/`](test/), [`reports/`](reports/), [`gas-snapshots/`](gas-snapshots/), [`scripts/`](scripts/), [`Makefile`](Makefile) enforce automation, compliance, telemetry, and audit trails.

## 🌌 Systems Architecture Constellation
```mermaid
%% Iconic sovereign constellation
flowchart LR
    classDef protocol fill:#0b1120,stroke:#6366f1,color:#e0e7ff,font-size:12px,font-weight:bold,stroke-width:2px;
    classDef cortex fill:#041c32,stroke:#38bdf8,color:#f0f9ff,font-size:12px,font-weight:bold,stroke-width:2px;
    classDef surfaces fill:#052e16,stroke:#4ade80,color:#f0fdf4,font-size:12px,font-weight:bold,stroke-width:2px;
    classDef demos fill:#312e81,stroke:#a855f7,color:#ede9fe,font-size:12px,font-weight:bold,stroke-width:2px;
    classDef ops fill:#3f0f1f,stroke:#f472b6,color:#fff0f6,font-size:12px,font-weight:bold,stroke-width:2px;
    classDef knowledge fill:#0f172a,stroke:#facc15,color:#fef9c3,font-size:12px,font-weight:bold,stroke-width:2px;

    subgraph "Protocol Nebula"
        contracts[[contracts/]]:::protocol
        attest[[attestation/]]:::protocol
        paymaster[[paymaster/]]:::protocol
        migrations[[migrations/]]:::protocol
        subgraphSvc[[subgraph/]]:::protocol
        echidnaLab[[echidna/]]:::protocol
    end

    subgraph "Agentic Cortex"
        orchestrator[[orchestrator/]]:::cortex
        backendSvc[[backend/]]:::cortex
        servicesHub[[services/]]:::cortex
        gateway[[agent-gateway/]]:::cortex
        routesHub[[routes/]]:::cortex
        packagesHub[[packages/\nshared/]]:::cortex
        storageHub[[storage/]]:::cortex
        simHub[[simulation/]]:::cortex
    end

    subgraph "Mission Surfaces"
        console[[apps/console]]:::surfaces
        operator[[apps/operator]]:::surfaces
        enterprise[[apps/enterprise-portal]]:::surfaces
        validator[[apps/validator\napps/validator-ui]]:::surfaces
        onebox[[apps/onebox\napps/onebox-static]]:::surfaces
        missionCtrl[[apps/mission-control\napps/orchestrator]]:::surfaces
    end

    subgraph "Demo Multiverse"
        demosRoot[[demo/]]:::demos
        examplesNode[[examples/]]:::demos
        kardashev[[kardashev_*]]:::demos
        dataNode[[data/]]:::demos
        storageNode[[storage/]]:::demos
    end

    subgraph "Operations & Assurance"
        ciPipelines[[ci/\n.github/workflows/]]:::ops
        deployNode[[deploy/\ndeployment-config/]]:::ops
        monitoringNode[[monitoring/\nRUNBOOK.md]]:::ops
        qaNode[[tests/\ntest/\nreports/]]:::ops
        composeNode[[compose.yaml]]:::ops
    end

    subgraph "Knowledge Vault"
        docsNode[[docs/]]:::knowledge
        internalNode[[internal_docs/]]:::knowledge
        runbookNode[[RUNBOOK.md]]:::knowledge
        changelogNode[[CHANGELOG.md]]:::knowledge
        securityNode[[SECURITY.md]]:::knowledge
        migrationNode[[MIGRATION.md]]:::knowledge
    end

    contracts --> orchestrator
    orchestrator --> console
    orchestrator --> operator
    servicesHub --> demosRoot
    onebox --> demosRoot
    ciPipelines --> qaNode
    monitoringNode --> qaNode
    demosRoot --> kardashev
    docsNode --> missionCtrl
```

## 🗺️ Repository Atlas
| Domain | Primary Paths | Highlights |
| --- | --- | --- |
| Protocol & Chain Control | [`contracts/`](contracts/), [`attestation/`](attestation/), [`paymaster/`](paymaster/), [`migrations/`](migrations/), [`subgraph/`](subgraph/), [`echidna/`](echidna/), [`foundry.toml`](foundry.toml), [`hardhat.config.js`](hardhat.config.js) | Upgradeable Solidity suites, attestation circuits, paymaster relays, Foundry/Hardhat harnesses, gas analytics, deterministic migrations. |
| Agent Intelligence Fabric | [`orchestrator/`](orchestrator/), [`backend/`](backend/), [`services/`](services/), [`agent-gateway/`](agent-gateway/), [`routes/`](routes/), [`packages/`](packages/), [`shared/`](shared/), [`storage/`](storage/), [`simulation/`](simulation/) | FastAPI + Node services, validator swarms, analytics SDKs, reinforcement environments, storage bridges, mission routing. |
| Mission Consoles & Portals | [`apps/console`](apps/console), [`apps/operator`](apps/operator), [`apps/validator`](apps/validator), [`apps/validator-ui`](apps/validator-ui), [`apps/enterprise-portal`](apps/enterprise-portal), [`apps/mission-control`](apps/mission-control), [`apps/orchestrator`](apps/orchestrator), [`apps/onebox`](apps/onebox), [`apps/onebox-static`](apps/onebox-static) | React/Next.js/Vite consoles, enterprise portals, validator dashboards, OneBox kits, and orchestrator HUDs. |
| Demo Multiverse & Cinematics | [`demo/`](demo/), [`examples/`](examples/), [`kardashev_*`](.), [`simulation/`](simulation/), [`data/`](data/), [`storage/`](storage/) | Kardashev ascension demos, national rollout storylines, CLI explorers, cinematic assets, Monte Carlo economics, telemetry exports. |
| Operations & Reliability | [`ci/`](ci/), [`.github/workflows/`](.github/workflows/), [`deploy/`](deploy/), [`deployment-config/`](deployment-config/), [`monitoring/`](monitoring/), [`scripts/`](scripts/), [`tests/`](tests/), [`test/`](test/), [`reports/`](reports/), [`gas-snapshots/`](gas-snapshots/), [`Makefile`](Makefile) | CI v2 matrix, automation playbooks, SBOM pipelines, fuzz orchestration, incident response, scorecards, gas profiling. |
| Knowledge Vault | [`docs/`](docs/), [`internal_docs/`](internal_docs/), [`OperatorRunbook.md`](OperatorRunbook.md), [`RUNBOOK.md`](RUNBOOK.md), [`SECURITY.md`](SECURITY.md), [`MIGRATION.md`](MIGRATION.md), [`CHANGELOG.md`](CHANGELOG.md) | Architectural treatises, operator manuals, compliance dossiers, migration chronicles, cinematic treatments. |

## 🚀 Launch Protocols

### Mission Requirements
- **Node.js 20.18.1** (see [`.nvmrc`](.nvmrc)) with npm 10.x.
- **Python 3.12+** for agentic services and Python-first demos.
- **Foundry** (`forge`/`cast`) and **Hardhat** (via `npx hardhat`) for protocol theatres.
- **Docker + Docker Compose v2** for mission control stacks.

### Bootstrap Checklist
```bash
# Install JavaScript dependencies
git clone https://github.com/MontrealAI/AGIJobsv0.git
cd AGIJobsv0
nvm use 20.18.1
npm install

# Prime Python environment for demos
python3 -m venv .venv
source .venv/bin/activate
pip install -r requirements-python.txt

# Verify contracts, linting, type checks, and targeted tests
npm run lint
npm run test
npm run webapp:typecheck
npm run webapp:lint
npm run test:validator-constellation
forge test # if Foundry is configured
```

### Operator Surfaces
- **Console HUD**: `npm run dev --prefix apps/console` (Vite on port 5173).
- **Operator Command Deck**: `npm run dev --prefix apps/operator`.
- **Validator UI**: `npm run dev --prefix apps/validator-ui`.
- **OneBox (full stack)**: `npm run dev --prefix apps/onebox` to launch walletless assistant flows.
- **Enterprise Portal**: `npm run dev --prefix apps/enterprise-portal` for compliance-ready deliverables.

Each surface ships with hardened ESLint/TypeScript configs and dedicated E2E coverage ([`cypress/`](cypress/) & `.github/workflows/webapp.yml`).

### Mission Control via Docker Compose
```bash
# Bring up the sovereign stack (defaults to 0.0.0.0 services)
docker compose up --build

# Tail logs with timestamps
docker compose logs -f --tail=100

# Shutdown while preserving data volumes
docker compose down
```
Compose orchestrates orchestrator APIs, monitoring exporters, demo services, and auxiliary databases defined in [`compose.yaml`](compose.yaml).

### Automation Flight Deck
Key `make` and npm automation entrypoints:

| Command | Purpose |
| --- | --- |
| `make operator:green` | Runs `demo/AGIJobs-Day-One-Utility-Benchmark`, installs dependencies, and surfaces latest artifacts. |
| `npm run demo:economic-power` | Executes the Economic Power sovereign treasury storyline with telemetry exports. |
| `npm run demo:validator-constellation` | Simulates validator constellation and governance queue. |
| `npm run demo:agi-alpha-node` | Operates the AGI Alpha Node CLI including chain registries. |
| `npm run demo:era-of-experience` | Streams cinematic mission control narrative and verification passes. |
| `npm run owner:mission-control` | Generates owner mission control briefings directly from Hardhat/TypeScript scripts. |
| `npm run sbom:generate` | Emits CycloneDX SBOM in [`reports/sbom/`](reports/sbom/). |
| `npm run security:audit` | Locks npm dependency posture using [`audit-ci.json`](audit-ci.json). |

---

## 🎞️ Demo Multiverse
The demo constellation is curated for reproducible, cinematic missions. Every workflow publishes logs, telemetry, and visual artifacts to `demo/**/out/` or `reports/` for immediate review.

### Demo Fleet
| Demo | Path | Launch Command | Highlight |
| --- | --- | --- | --- |
| **Day-One Utility Benchmark** | [`demo/AGIJobs-Day-One-Utility-Benchmark`](demo/AGIJobs-Day-One-Utility-Benchmark/) | `make operator:green` | Baselines validator throughput, renders PNG/HTML dashboards, emits mission telemetry. |
| **Economic Power** | [`demo/Economic-Power-v0`](demo/Economic-Power-v0/) | `npm run demo:economic-power` | Models sovereign treasury operations with Monte Carlo and governance attestations. |
| **Validator Constellation** | [`demo/Validator-Constellation-v0`](demo/Validator-Constellation-v0/) | `npm run demo:validator-constellation` | Projects validator mesh, queue health, and operator readiness. |
| **Huxley-Gödel Machine v0** | [`demo/Huxley-Godel-Machine-v0`](demo/Huxley-Godel-Machine-v0/) | `npm run demo:agi-alpha-node` or `npm run demo:hgm-owner-console` | Generates owner consoles, reinforcement insights, cinematic transcripts. |
| **Absolute Zero Reasoner** | [`demo/Absolute-Zero-Reasoner-v0`](demo/Absolute-Zero-Reasoner-v0/) | `make absolute-zero-demo` | Spins up isolated venv, executes six-iteration reasoning arcs, records evidence. |
| **Era of Experience** | [`demo/Era-Of-Experience-v0`](demo/Era-Of-Experience-v0/) | `npm run demo:era-of-experience` | Produces cinematic missions with verifier/audit passes and narrative assets. |
| **One-Box Launch Kit** | [`demo/One-Box`](demo/One-Box/) | `node demo/One-Box/scripts/launch.js` (see README inside) | Walletless orchestrator bridging, RPC diagnostics, operator automation. |
| **Kardashev Ascension Series** | [`kardashev_*`](.) & [`demo/Kardashev-II-Omega-Grade-Alpha-AGI-Business-3`](demo/Kardashev-II-Omega-Grade-Alpha-AGI-Business-3/) | `npm run demo-kardashev-ii` (via Actions or local scripts in [`scripts/v2/`](scripts/v2/)) | Multi-phase civilization upgrades with cinematic storylines, upgrade attestations, operator scorecards. |
| **Trustless Economic Core** | [`demo/Trustless-Economic-Core-v0`](demo/Trustless-Economic-Core-v0/) | `npm run run:trustless-core` | Deterministic contract walkthrough with Hardhat harness and telemetry exports. |
| **ASI Take-Off Demonstration** | [`demo/asi-takeoff`](demo/asi-takeoff/) | `npm run demo:asi-takeoff` | Deterministic launch of the ASI take-off cinematic scenario with audit artifacts from [`scripts/v2/asiTakeoffDemo.ts`](scripts/v2/asiTakeoffDemo.ts). |
| **Zenith Hypernova Initiative** | [`demo/zenith-sapience-initiative-supra-sovereign-hypernova-governance`](demo/zenith-sapience-initiative-supra-sovereign-hypernova-governance/) | `npm run demo:zenith-hypernova` | Hyper-scale Zenith rehearsal including validator orchestration and cinematic exports. |

Hundreds of additional demos live under [`demo/`](demo/) with prefixed storylines (for example `AlphaEvolve-v0`, `Meta-Agentic-ALPHA-AGI-Jobs-v0`, `Planetary-Orchestrator-Fabric-v0`, `Phase-8-Universal-Value-Dominance`). Explore each subdirectory for scenario-specific README files, scripts, and CI mirrors.

### Narrative Pipeline
```mermaid
%% Cinematic artifact pipeline
stateDiagram-v2
    [*] --> Provision
    Provision --> Simulate
    Simulate --> Render
    Render --> Telemetry
    Telemetry --> Publish
    Publish --> [*]

    state Provision {
        [*] --> Dependencies
        Dependencies --> Chains
        Chains --> Policies
    }
    state Simulate {
        [*] --> CLI
        CLI --> Reinforcement
        Reinforcement --> Governance
    }
    state Render {
        [*] --> Visuals
        Visuals --> Narratives
        Narratives --> Dashboards
    }
    state Telemetry {
        [*] --> JSON
        JSON --> HTML
        HTML --> Markdown
    }
    state Publish {
        [*] --> Artifacts
        Artifacts --> GitHubActions
        GitHubActions --> OperatorBriefs
    }
```

---

## 🧪 Continuous Assurance
- **CI v2** lives in [`ci/`](ci/) and [`.github/workflows/ci.yml`](.github/workflows/ci.yml) covering contracts, TypeScript, Python, SBOM, fuzzing, accessibility, and deployment dry-runs.
- **Dedicated demo pipelines** (`.github/workflows/demo-*.yml`) guarantee every cinematic storyline stays reproducible with green badges.
- **Static analysis**: [`static-analysis.yml`](.github/workflows/static-analysis.yml) enforces ESLint, TypeScript, and security linters; [`scorecard.yml`](.github/workflows/scorecard.yml) enforces OpenSSF Scorecard.
- **Fuzzing + Differential tests**: [`fuzz.yml`](.github/workflows/fuzz.yml), [`ci/foundry.toml`](ci/foundry.toml) orchestrate forge fuzz and Echidna sweeps.
- **SBOM & Release**: [`release.yml`](.github/workflows/release.yml) and [`ci/release/`](ci/) generate CycloneDX manifests, verify ABIs, and stage deployments.
<<<<<<< HEAD
- **Branch protection**: runbooks in [`OperatorRunbook.md`](OperatorRunbook.md) and [`RUNBOOK.md`](RUNBOOK.md) prescribe gating rules (required statuses, reviews, deploy blocks) keeping `main` relentlessly green.
- **Required contexts**: [`ci/required-contexts.json`](ci/required-contexts.json) and [`scripts/ci/check-ci-required-contexts.ts`](scripts/ci/check-ci-required-contexts.ts) enforce the CI v2 job list so GitHub branch protection stays synchronised.【F:ci/required-contexts.json†L1-L23】【F:scripts/ci/check-ci-required-contexts.ts†L1-L117】

### CI v2 — Enforced Gates
`ci (v2)` requires every surfaced check on pull requests and the `main` branch. The guard rails assert that the following contexts stay locked before merges are allowed:
=======
- **Branch protection**: runbooks in [`OperatorRunbook.md`](OperatorRunbook.md) and [`RUNBOOK.md`](RUNBOOK.md) prescribe gating rules (required statuses, reviews, deploy blocks) to keep the mainline fully green.
## 🧪 Continuous Assurance & CI
The V2 CI lattice keeps every subsystem green and verifiable:
- **Green CI Gates** – [`.github/workflows/ci.yml`](.github/workflows/ci.yml) enforces linting, testing, type-checking, SBOM generation, and demo smoke suites on every PR and on `main`.
- **JavaScript / TypeScript** – `npm run lint`, `npm run webapp:typecheck`, `npm run webapp:e2e`, and `npm run pretest` harden console surfaces, OneBox diagnostics, and demo verifiers.
- **Contracts & Chain Logic** – `npm run test`, `forge test`, and targeted Hardhat suites (`npm run test:fork`, `npm run test:alpha-agi-mark`) validate protocol upgrades and sovereign controls.
- **Python & Agent Services** – `PYTEST_DISABLE_PLUGIN_AUTOLOAD=1 pytest` spans `tests/`, `test/`, and demo-specific suites; additional CLI verifiers live under `scripts/v2/`.
- **Security & Supply Chain** – `npm run security:audit`, `npm run sbom:generate`, `npm run release:manifest:validate`, and license verifiers within [`ci/`](ci/) sustain production trust.
- **Branch Protection Checks** – `npm run ci:sync-contexts -- --check` keeps the manifest in lockstep with `.github/workflows/ci.yml`, while `npm run ci:verify-contexts` and `npm run ci:verify-branch-protection` (all in [`scripts/ci`](scripts/ci)) ensure the branch rule enforces every CI (v2) job before merges. [`ci/required-contexts.json`](ci/required-contexts.json) anchors the required status list so automation, docs, and GitHub rules stay synchronised.【F:ci/required-contexts.json†L1-L23】【F:scripts/ci/update-ci-required-contexts.ts†L1-L98】【F:scripts/ci/check-ci-required-contexts.ts†L1-L72】

### CI v2 — enforced gates
`ci (v2)` now requires every surfaced check on pull requests and the `main` branch. The branch-protection guard asserts that the following contexts stay locked before merges are allowed:
>>>>>>> dc8bd322

| Required check | Purpose |
| --- | --- |
| `ci (v2) / Lint & static checks` | ESLint, Prettier, sentinel templates, toolchain verification. |
| `ci (v2) / Tests` | Hardhat unit tests, ABI drift detection, contract compilation. |
| `ci (v2) / Python unit tests` | FastAPI, orchestrator, simulation unit coverage with 90%+ enforcement. |
| `ci (v2) / Python integration tests` | Cross-service API flows, demo harnesses, analytics routes. |
| `ci (v2) / Load-simulation reports` | Monte Carlo sweeps for treasury burn/fee thermodynamics. |
| `ci (v2) / Python coverage enforcement` | Aggregated unit + integration coverage gating. |
| `ci (v2) / HGM guardrails` | High Governance Machine regression suite across orchestrators and demos. |
| `ci (v2) / Foundry` | Forge-based fuzzing and ffi-enabled contract test battery. |
| `ci (v2) / Coverage thresholds` | JavaScript/TypeScript lcov enforcement for shared packages. |
| `ci (v2) / Phase 6 readiness` | Manifest and UI validation for Phase 6 expedition surfaces. |
| `ci (v2) / Phase 8 readiness` | Phase 8 cinematic manifest verification. |
| `ci (v2) / Kardashev II readiness` | Kardashev-scale readiness drills and operator UX checks. |
| `ci (v2) / ASI Take-Off Demonstration` | Deterministic launch of the ASI take-off cinematic scenario. |
| `ci (v2) / Zenith Sapience Demonstration` | Hyper-scale Zenith rehearsal including validator orchestration. |
| `ci (v2) / AGI Labor Market Grand Demo` | Sovereign labour-market export suite with transcript artifacts. |
| `ci (v2) / Sovereign Mesh Demo — build` | Sovereign Mesh orchestrator backend and console builds. |
| `ci (v2) / Sovereign Constellation Demo — build` | Sovereign Constellation deterministic build verification. |
| `ci (v2) / Celestial Archon Demonstration` | Celestial Archon sovereign rehearsal (deterministic + local). |
| `ci (v2) / Hypernova Governance Demonstration` | Zenith Hypernova deterministic and local rehearsals. |
| `ci (v2) / Branch protection guard` | Automated API audit of repository branch rules. |
| `ci (v2) / CI summary` | Run-level digest capturing each job’s result and artifact pointers. |
| `ci (v2) / Invariant tests` | Foundry invariant fuzzing for protocol safety envelopes. |

## 📡 Observability, Security & Governance
- One-click deployments and infrastructure recipes live in [`deploy/`](deploy/) and [`deployment-config/`](deployment-config/).
- Alerting, notification, sentinel, and thermostat services operate under [`services/alerting`](services/alerting), [`services/notifications`](services/notifications), [`services/sentinel`](services/sentinel), [`services/thermostat`](services/thermostat).
- Runtime telemetry, Prometheus metrics, and Grafana dashboards are curated in [`monitoring/`](monitoring/).
- [`RUNBOOK.md`](RUNBOOK.md) orchestrates incident drills; [`docs/AGIJobs-v2-Mainnet-Guide.md`](docs/AGIJobs-v2-Mainnet-Guide.md) captures production launch procedures.
- CI v2 remains fully green on every pull request and on `main` through [`ci.yml`](.github/workflows/ci.yml), demo workflows (for example [`demo-agi-alpha-node.yml`](.github/workflows/demo-agi-alpha-node.yml), [`demo-kardashev-ii-omega-ultra.yml`](.github/workflows/demo-kardashev-ii-omega-ultra.yml), [`demo-validator-constellation.yml`](.github/workflows/demo-validator-constellation.yml)), and specialized gates such as [`static-analysis.yml`](.github/workflows/static-analysis.yml), [`scorecard.yml`](.github/workflows/scorecard.yml), [`fuzz.yml`](.github/workflows/fuzz.yml), [`contracts.yml`](.github/workflows/contracts.yml), [`webapp.yml`](.github/workflows/webapp.yml), [`apps-images.yml`](.github/workflows/apps-images.yml), and [`containers.yml`](.github/workflows/containers.yml).

## 📚 Knowledge Vault
Consult the following dossiers for deeper insight:

- [`docs/`](docs/) – Architecture, deployment, demo playbooks, and cinematic treatments.
- [`internal_docs/`](internal_docs/) – Operator intelligence not for public release.
- [`OperatorRunbook.md`](OperatorRunbook.md) & [`RUNBOOK.md`](RUNBOOK.md) – Branch protection guards, incident response, and mission drills.
- [`MIGRATION.md`](MIGRATION.md) & [`CHANGELOG.md`](CHANGELOG.md) – Upgrade histories and release chronicles.
- [`SECURITY.md`](SECURITY.md) – Hardened security posture, threat modelling, and disclosure process.

AGI Jobs v0 (v2) remains the unstoppable cornerstone for sovereign-grade intelligence missions, delivering flawless, secure, and production-ready deployments across every demo, validator, and operator surface.<|MERGE_RESOLUTION|>--- conflicted
+++ resolved
@@ -268,13 +268,11 @@
 - **Static analysis**: [`static-analysis.yml`](.github/workflows/static-analysis.yml) enforces ESLint, TypeScript, and security linters; [`scorecard.yml`](.github/workflows/scorecard.yml) enforces OpenSSF Scorecard.
 - **Fuzzing + Differential tests**: [`fuzz.yml`](.github/workflows/fuzz.yml), [`ci/foundry.toml`](ci/foundry.toml) orchestrate forge fuzz and Echidna sweeps.
 - **SBOM & Release**: [`release.yml`](.github/workflows/release.yml) and [`ci/release/`](ci/) generate CycloneDX manifests, verify ABIs, and stage deployments.
-<<<<<<< HEAD
 - **Branch protection**: runbooks in [`OperatorRunbook.md`](OperatorRunbook.md) and [`RUNBOOK.md`](RUNBOOK.md) prescribe gating rules (required statuses, reviews, deploy blocks) keeping `main` relentlessly green.
 - **Required contexts**: [`ci/required-contexts.json`](ci/required-contexts.json) and [`scripts/ci/check-ci-required-contexts.ts`](scripts/ci/check-ci-required-contexts.ts) enforce the CI v2 job list so GitHub branch protection stays synchronised.【F:ci/required-contexts.json†L1-L23】【F:scripts/ci/check-ci-required-contexts.ts†L1-L117】
 
 ### CI v2 — Enforced Gates
 `ci (v2)` requires every surfaced check on pull requests and the `main` branch. The guard rails assert that the following contexts stay locked before merges are allowed:
-=======
 - **Branch protection**: runbooks in [`OperatorRunbook.md`](OperatorRunbook.md) and [`RUNBOOK.md`](RUNBOOK.md) prescribe gating rules (required statuses, reviews, deploy blocks) to keep the mainline fully green.
 ## 🧪 Continuous Assurance & CI
 The V2 CI lattice keeps every subsystem green and verifiable:
@@ -287,7 +285,6 @@
 
 ### CI v2 — enforced gates
 `ci (v2)` now requires every surfaced check on pull requests and the `main` branch. The branch-protection guard asserts that the following contexts stay locked before merges are allowed:
->>>>>>> dc8bd322
 
 | Required check | Purpose |
 | --- | --- |
