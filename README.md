# AGI Jobs v0 (v2)

[![License: MIT](https://img.shields.io/badge/License-MIT-blue.svg)](LICENSE)
[![CI](https://github.com/MontrealAI/AGIJobsv0/actions/workflows/ci.yml/badge.svg?branch=main)](https://github.com/MontrealAI/AGIJobsv0/actions/workflows/ci.yml)
[![CI v2 Matrix](https://img.shields.io/github/actions/workflow/status/MontrealAI/AGIJobsv0/ci.yml?label=CI%20%28v2%29&logo=github)](https://github.com/MontrealAI/AGIJobsv0/actions/workflows/ci.yml?query=branch%3Amain+workflow%3A%22ci+%28v2%29%22)
[![Security](https://img.shields.io/badge/Security-hardened-0f172a.svg)](SECURITY.md)

> **AGI Jobs v0 (v2)** is the production-grade intelligence sovereign: a deployable machine that compounds economics, governance, cinematic storytelling, and validator orchestration into a single operable system.

## 🧭 Stellar Navigation
- [🌌 Mission Overview](#-mission-overview)
- [🛰️ Systems Grand Tableau](#-systems-grand-tableau)
- [🗂️ Repository Codex](#-repository-codex)
- [🚀 Launch & Operations](#-launch--operations)
  - [Mission Requirements](#mission-requirements)
  - [Monorepo Bootstrap](#monorepo-bootstrap)
  - [Manual Bring-Up](#manual-bring-up)
  - [Mission Control via Docker Compose](#mission-control-via-docker-compose)
  - [Service & Telemetry Waypoints](#service--telemetry-waypoints)
  - [Automation Playbooks](#automation-playbooks)
- [🎞️ Demo Constellation](#-demo-constellation)
  - [Meridian Launches](#meridian-launches)
  - [Economics & Governance](#economics--governance)
  - [Culture, Experience & Media](#culture-experience--media)
  - [Sovereign & Kardashev Expeditions](#sovereign--kardashev-expeditions)
  - [Omega & Supra-Sovereign Ascension](#omega--supra-sovereign-ascension)
  - [Research & Simulation Labs](#research--simulation-labs)
- [🧬 Python & Agent Bridge](#-python--agent-bridge)
- [🧪 Continuous Assurance & CI](#-continuous-assurance--ci)
- [📡 Observability & Security](#-observability--security)
- [📚 Documentation Signals](#-documentation-signals)

## 🌌 Mission Overview
AGI Jobs v0 (v2) is assembled so that non-technical launch crews can operate a world-defining AGI labor market platform with confidence. The monorepo weaves together five composable theatres:

1. **Upgradeable protocol nebula** — Solidity contracts, Foundry labs, Hardhat deployments, EAS attestations, paymaster relays, and a subgraph indexer tuned for chain migrations.
2. **Agentic intelligence fabric** — orchestrators, validator swarms, guardrails, analytics, FastAPI + Node microservices, and SDKs that act as a single programmable cortex.
3. **Mission surfaces** — Next.js heads-up displays, cinematic operator decks, and OneBox runners rendering validator, governance, and enterprise experiences.
4. **Demo multiverse** — reproducible scripts, CLI tours, and filmic assets illustrating each civilization step from day-one onboarding to Kardashev II ascension.
5. **Observability and assurance lattice** — green CI, fuzzing, Scorecard, branch protection, and monitoring runbooks that keep every release verifiable.

<<<<<<< HEAD
Each subsystem coheres into a continuously learning, owner-directed intelligence engine that compounds strategic leverage beyond conventional capital frameworks, delivering the production-ready capabilities expected from a sovereign-scale AGI steward.

## 🛰️ System Nebula
=======
The result is that AGI Jobs v0 (v2) stands as the superintelligent machine that carries the economic, cultural, and sovereign transformation encoded in this repository.

## 🛰️ Systems Grand Tableau
>>>>>>> 75ec15d7
```mermaid
%% Orbital architecture overview
flowchart LR
    classDef protocol fill:#0b1120,stroke:#6366f1,color:#e0e7ff,font-size:14px,font-weight:bold,stroke-width:2px;
    classDef cortex fill:#041c32,stroke:#38bdf8,color:#f8fafc,font-weight:bold,stroke-width:2px;
    classDef surfaces fill:#052e16,stroke:#4ade80,color:#f0fdf4,font-weight:bold,stroke-width:2px;
    classDef ops fill:#3f0f1f,stroke:#f472b6,color:#fff0f6,font-weight:bold,stroke-width:2px;
    classDef demos fill:#3f1d0f,stroke:#fb923c,color:#fff7ed,font-weight:bold,stroke-width:2px;
    classDef knowledge fill:#0f172a,stroke:#facc15,color:#fef9c3,font-weight:bold,stroke-width:2px;

    subgraph "Protocol Nebula"
        contracts[[contracts/]]:::protocol
        attestation[[attestation/]]:::protocol
        paymaster[[paymaster/]]:::protocol
        migrations[[migrations/]]:::protocol
        subgraphSvc[[subgraph/]]:::protocol
        echidnaLab[[echidna/]]:::protocol
    end

    subgraph "Agentic Cortex"
        orchestrator[[orchestrator/]]:::cortex
        backendSvc[[backend/]]:::cortex
        agentGateway[[agent-gateway/]]:::cortex
        servicesHub[[services/]]:::cortex
        packagesHub[[packages/\\nshared/]]:::cortex
        routesHub[[routes/]]:::cortex
        simulationHub[[simulation/]]:::cortex
    end

    subgraph "Mission Surfaces"
        console[[apps/console]]:::surfaces
        operator[[apps/operator]]:::surfaces
        validatorUI[[apps/validator\\napps/validator-ui]]:::surfaces
        enterprise[[apps/enterprise-portal\\napps/mission-control\\napps/orchestrator]]:::surfaces
        onebox[[apps/onebox\\napps/onebox-static]]:::surfaces
    end

    subgraph "Operations & Reliability"
        deploy[[deploy/\\ndeployment-config/]]:::ops
        ci[[ci/\\nscripts/\\n.github/workflows/]]:::ops
        monitoring[[monitoring/\\nRUNBOOK.md]]:::ops
        qa[[tests/\\ntest/\\nreports/\\ngas-snapshots/]]:::ops
    end

    subgraph "Demo & Narrative Multiverse"
        demosRoot[[demo/]]:::demos
        kardashev[[kardashev_*\\n*.demo_*]]:::demos
        examples[[examples/]]:::demos
        dataVault[[data/\\nstorage/]]:::demos
    end

    subgraph "Knowledge Vault"
        docs[[docs/]]:::knowledge
        internal[[internal_docs/]]:::knowledge
        runbook[[RUNBOOK.md]]:::knowledge
        changelog[[CHANGELOG.md]]:::knowledge
        security[[SECURITY.md]]:::knowledge
    end

    contracts --> orchestrator --> console
    orchestrator --> servicesHub --> demosRoot
    packagesHub --> onebox
    deploy --> ci
    monitoring --> qa
    demosRoot --> kardashev
    docs --> console
```

## 🗂️ Repository Codex
| Domain | Primary Paths | Highlights |
| --- | --- | --- |
| Protocol & Chain Control | [`contracts/`](contracts/), [`attestation/`](attestation/), [`paymaster/`](paymaster/), [`migrations/`](migrations/), [`subgraph/`](subgraph/), [`echidna/`](echidna/) | Upgradeable Solidity modules, Foundry & Hardhat pipelines, attestations, relayers, and subgraph indexers with gas analytics. |
| Agent Intelligence Fabric | [`orchestrator/`](orchestrator/), [`backend/`](backend/), [`agent-gateway/`](agent-gateway/), [`services/`](services/), [`routes/`](routes/), [`packages/`](packages/), [`shared/`](shared/), [`simulation/`](simulation/) | Meta-agent frameworks, validator swarms, FastAPI + Node microservices, reusable SDKs, arena simulations, and storage bridges. |
| Mission Consoles & Portals | [`apps/console`](apps/console), [`apps/operator`](apps/operator), [`apps/validator`](apps/validator), [`apps/validator-ui`](apps/validator-ui), [`apps/enterprise-portal`](apps/enterprise-portal), [`apps/mission-control`](apps/mission-control), [`apps/orchestrator`](apps/orchestrator) | Next.js & React HUDs for operators, validators, enterprise partners, and mission controllers. |
| OneBox & Runner Kits | [`apps/onebox`](apps/onebox), [`apps/onebox-static`](apps/onebox-static), [`demo/One-Box`](demo/One-Box), [`examples/agentic`](examples/agentic) | Self-contained runner with CLI diagnostics, orchestrator harnesses, WebSocket bridges, and validator readiness flows. |
| Demo Multiverse | [`demo/`](demo/), [`kardashev_*`](./), [`*.demo_*`](./), [`simulation/`](simulation/), [`data/`](data/), [`storage/`](storage/) | Cinematic expeditions, national rollouts, Kardashev upgrades, Monte Carlo simulators, and narrative datasets. |
| Operations & Assurance | [`ci/`](ci/), [`deploy/`](deploy/), [`deployment-config/`](deployment-config/), [`monitoring/`](monitoring/), [`scripts/`](scripts/), [`tests/`](tests/), [`test/`](test/), [`reports/`](reports/) | GitHub Actions matrix, orchestrated releases, infrastructure automation, telemetry stacks, integration suites, SBOM generation. |
| Knowledge Base | [`docs/`](docs/), [`internal_docs/`](internal_docs/), [`RUNBOOK.md`](RUNBOOK.md), [`SECURITY.md`](SECURITY.md), [`MIGRATION.md`](MIGRATION.md), [`CHANGELOG.md`](CHANGELOG.md) | Architecture briefings, production playbooks, compliance dossiers, migration histories, and cinematic treatments. |

## 🚀 Launch & Operations
### Mission Requirements
- **Node.js 20.18.1** and npm 10.x (respect `.nvmrc`).
- **Python 3.12+** with `pip` for agentic services and Python-first demos.
- **Foundry** (`forge`, `anvil`) for contract compilation, fuzzing, and gas profiling.
- **Docker & Docker Compose** for mission control clusters and demo orchestration.
- **Git LFS** (optional) for large cinematic payloads under [`data/`](data/) and [`storage/`](storage/).

### Monorepo Bootstrap
```bash
nvm install && nvm use
npm ci
python -m pip install --upgrade pip
python -m pip install -r requirements-python.txt
python -m pip install -r requirements-agent.txt
```
Many demos ship additional `requirements.txt` or env scripts within their folders (see [`demo/**/README.md`](demo)).

### Manual Bring-Up
```bash
# Terminal 1 — build TypeScript + shared artefacts
npm run build

# Terminal 2 — launch a local development chain
anvil --chain-id 31337 --block-time 2

# Terminal 3 — deploy protocol v2 and bootstrap modules
npx hardhat run --network localhost scripts/v2/deploy.ts

# Terminal 4 — start mission-critical services
uvicorn services.meta_api.app.main:app --reload --port 8000
npm run agent:gateway
npm run agent:validator
npm --prefix apps/console run dev
```
Consult [`docs/quick-start.md`](docs/quick-start.md), [`docs/AGENTIC_QUICKSTART.md`](docs/AGENTIC_QUICKSTART.md), and [`docs/onebox/`](docs/onebox/) for orchestrator credentials, validator keys, and wallet hygiene.

### Mission Control via Docker Compose
```bash
cp deployment-config/oneclick.env.example deployment-config/oneclick.env
# Populate secrets, RPC URLs, and wallet parameters.
docker compose --profile core up --build
```
Profiles include `core`, `observability`, and demo-specific overlays. See [`compose.yaml`](compose.yaml) and [`deployment-config/`](deployment-config/) for knobs.

### Service & Telemetry Waypoints
| Component | Local Entry Point | Notes |
| --- | --- | --- |
| Meta API | `http://localhost:8000/docs` | FastAPI schema for intelligence orchestration. |
| Agent Gateway | `ws://localhost:8787` | Bidirectional coordinator for validator and console agents. |
| Console HUD | `http://localhost:3000` | Operator dashboard powered by `apps/console`. |
| Mission Control | `http://localhost:3010` | Enterprise orchestration portal. |
| Validator UI | `http://localhost:3020` | Validator onboarding & staking flows. |
| Monitoring Stack | `http://localhost:9090` / `:16686` | Prometheus, Grafana, Jaeger (toggle via compose profiles). |

### Automation Playbooks
<<<<<<< HEAD
- `Makefile` targets cover culture deployments (`make culture-bootstrap`), HGM guardrails (`make demo-hgm`), and Absolute Zero simulations (`make absolute-zero-demo`).
- [`scripts/`](scripts/) bundles deployment aides, CI verifiers, sovereign readiness checks, and cinematic export tooling.
- Owner consoles stay empowered through the [`owner:*`](package.json) script constellation (`owner:mission-control`, `owner:update-all`, `owner:system-pause`, etc.), wiring directly into the `OwnerConfigurator` facade so the contract owner can retune parameters, rotate governance, or pause the network without touching Solidity.
- [`examples/`](examples/) contains agentic starter kits (validator swarms, orchestration loops) runnable via `npm run agent:*` scripts.
- [`Makefile`](Makefile) targets cover Culture deployments (`make culture-bootstrap`), Huxley-Gödel machine drills (`make demo-hgm`), and Absolute Zero simulations (`make absolute-zero-demo`).
- [`scripts/`](scripts/) contains deployment aides, CI verifiers, sovereign readiness checks, cinematic export tooling, and branch-protection probes.
- [`examples/`](examples/) provides agentic starter kits (validator swarms, orchestration loops) runnable via `npm run agent:*` scripts.
=======
- `make lint` — lint TypeScript, Python, and Solidity (delegates to ESLint, Ruff, Foundry fmt).
- `make test` — orchestrated tests across smart contracts, services, and apps.
- `make coverage` — generates composite coverage artefacts (see [`reports/`](reports/)).
- `npm run agent:check` — static validation for agent runners.
- `forge test` — contract test suite with fuzzing harnesses.
>>>>>>> 75ec15d7

## 🎞️ Demo Constellation
```mermaid
%% Celestial demo atlas
mindmap
  classDef launch fill:#0f172a,stroke:#38bdf8,color:#e0f2fe,font-weight:bold,stroke-width:2px;
  classDef economics fill:#1f2937,stroke:#f97316,color:#fff7ed,font-weight:bold,stroke-width:2px;
  classDef culture fill:#22092c,stroke:#f472b6,color:#fff0f6,font-weight:bold,stroke-width:2px;
  classDef sovereign fill:#1c1917,stroke:#facc15,color:#fef9c3,font-weight:bold,stroke-width:2px;
  classDef omega fill:#111827,stroke:#a855f7,color:#ede9fe,font-weight:bold,stroke-width:2px;
  classDef research fill:#052e16,stroke:#4ade80,color:#f0fdf4,font-weight:bold,stroke-width:2px;
  classDef galaxy fill:#0f172a,stroke:#f8fafc,color:#e2e8f0,font-size:22px,font-weight:bold,stroke-width:3px;

  root((🌌 Demo Constellation)):::galaxy
    "Launchpad 🚀":::launch
      "AGI-Alpha-Node-v0"
      "Validator-Constellation-v0"
      "AGIJobs-Day-One-Utility-Benchmark"
      "Meta-Agentic-ALPHA-AGI-Jobs-v0"
      "asi-global"
      "asi-takeoff"
      "One-Box"
    "Economics & Governance 💱":::economics
      "Economic-Power-v0"
      "Trustless-Economic-Core-v0"
      "AGI-Jobs-Platform-at-Kardashev-II-Scale"
      "REDENOMINATION"
      "Phase-6-Scaling-Multi-Domain-Expansion"
      "Phase-8-Universal-Value-Dominance"
    "Culture & Experience ✨":::culture
      "Era-Of-Experience-v0"
      "CULTURE-v0"
      "AlphaEvolve-v0"
      "AlphaEvolve_v0"
      "aurora"
      "ICONIC-OPERATING-SYSTEM-DEMO"
    "Sovereign & Kardashev 👑":::sovereign
      "Planetary-Orchestrator-Fabric-v0"
      "sovereign-constellation"
      "sovereign-mesh"
      "zenith-sapience-initiative-*"
      "validator_constellation_v0"
    "Omega & Ascension 🜂":::omega
      "Kardashev-II Omega-Grade-α-AGI Business-3"
      "Meta-Agentic-Program-Synthesis-v0"
      "CELESTIAL-SOVEREIGN-ORBITAL-AGI-OS-GRAND-DEMONSTRATION"
      "OMNIPHOENIX-ASCENDANT-HYPERSTRUCTURE"
      "OMNIGENESIS-GLOBAL-SOVEREIGN-SYMPHONY"
      "astral-omnidominion-operating-system"
      "imperatrix-celestia-operating-system"
      "cosmic-omni-sovereign-symphony"
    "Research & Simulation 🔬":::research
      "Absolute-Zero-Reasoner-v0"
      "MuZero-style-v0"
      "Open-Endedness-v0"
      "Tiny-Recursive-Model-v0"
      "Simulation Toolkit"
```

### Meridian Launches
- [demo/AGI-Alpha-Node-v0](demo/AGI-Alpha-Node-v0) — Node bootstrap of validator constellations with CLI flight plans. GitHub workflow: [`demo-agi-alpha-node.yml`](.github/workflows/demo-agi-alpha-node.yml).
- [demo/Validator-Constellation-v0](demo/Validator-Constellation-v0) & [demo/validator_constellation_v0](demo/validator_constellation_v0) — onboarding pipelines, multi-node validation, and EAS attestation loops. Workflow: [`demo-validator-constellation.yml`](.github/workflows/demo-validator-constellation.yml).
- [demo/AGIJobs-Day-One-Utility-Benchmark](demo/AGIJobs-Day-One-Utility-Benchmark) — day-one utility scoring with scenario playback. Workflow: [`demo-day-one-utility-benchmark.yml`](.github/workflows/demo-day-one-utility-benchmark.yml).
- [demo/One-Box](demo/One-Box) & [`apps/onebox`](apps/onebox) — self-contained mission runner for laptop deployments.

### Economics & Governance
- [demo/Economic-Power-v0](demo/Economic-Power-v0) — fiscal reinforcement theatre; see [`demo-economic-power.yml`](.github/workflows/demo-economic-power.yml).
- [demo/Trustless-Economic-Core-v0](demo/Trustless-Economic-Core-v0) — decentralized treasury and policy loops; workflow [`demo-trustless-economic-core.yml`](.github/workflows/demo-trustless-economic-core.yml).
- [demo/AGI-Jobs-Platform-at-Kardashev-II-Scale](demo/AGI-Jobs-Platform-at-Kardashev-II-Scale) — Kardashev-scale labour markets; workflow [`demo-kardashev-ii.yml`](.github/workflows/demo-kardashev-ii.yml).
- [demo/REDENOMINATION](demo/REDENOMINATION) — sovereign currency upgrade path; workflow [`demo-redenomination.yml`](.github/workflows/demo-redenomination.yml).
- `demo/Phase-6-Scaling-Multi-Domain-Expansion` & `demo/Phase-8-Universal-Value-Dominance` — staged governance expansions with workflows [`demo-phase-8-universal-value-dominance.yml`](.github/workflows/demo-phase-8-universal-value-dominance.yml) and Kardashev upgrade pipelines.

### Culture, Experience & Media
- [demo/Era-Of-Experience-v0](demo/Era-Of-Experience-v0) and [demo/CULTURE-v0](demo/CULTURE-v0) — cinematic cultural orchestration; workflows [`demo-culture`](.github/workflows/culture-ci.yml) and [`demo-aurora.yml`](.github/workflows/demo-aurora.yml).
- [demo/AlphaEvolve-v0](demo/AlphaEvolve-v0) & [demo/AlphaEvolve_v0](demo/AlphaEvolve_v0) — narrative evolution arcs with React/Next.js showcases.
- [demo/ICONIC-OPERATING-SYSTEM-DEMO](demo/ICONIC-OPERATING-SYSTEM-DEMO) & [demo/aurora](demo/aurora) — immersive media OS experiences; workflows [`demo-aurora.yml`](.github/workflows/demo-aurora.yml) and [`demo-cosmic-flagship.yml`](.github/workflows/demo-cosmic-flagship.yml).

### Sovereign & Kardashev Expeditions
- [demo/Planetary-Orchestrator-Fabric-v0](demo/Planetary-Orchestrator-Fabric-v0) — planetary-scale orchestration fabric (workflow [`demo-planetary-orchestrator-fabric.yml`](.github/workflows/demo-planetary-orchestrator-fabric.yml)).
- [demo/sovereign-constellation](demo/sovereign-constellation) & [demo/sovereign-mesh](demo/sovereign-mesh) — sovereign governance constellations; workflows [`demo-sovereign-constellation.yml`](.github/workflows/demo-sovereign-constellation.yml) and [`demo-national-supply-chain.yml`](.github/workflows/demo-national-supply-chain.yml).
- `demo/zenith-sapience-*` suites — celestial governance saga with workflows [`demo-zenith-sapience-initiative.yml`](.github/workflows/demo-zenith-sapience-initiative.yml), [`demo-zenith-sapience-celestial-archon.yml`](.github/workflows/demo-zenith-sapience-celestial-archon.yml), [`demo-zenith-sapience-omnidominion.yml`](.github/workflows/demo-zenith-sapience-omnidominion.yml), [`demo-zenith-sapience-planetary-os.yml`](.github/workflows/demo-zenith-sapience-planetary-os.yml), and [`demo-zenith-hypernova.yml`](.github/workflows/demo-zenith-hypernova.yml).

### Omega & Supra-Sovereign Ascension
- [demo/Kardashev-II-Omega-Grade-Alpha-AGI-Business-3](demo/Kardashev-II-Omega-Grade-Alpha-AGI-Business-3) & relatives (`kardashev_ii_omega_grade_alpha_agi_business_3*`) — omega-grade expansions with workflows [`demo-kardashev-ii-omega-operator.yml`](.github/workflows/demo-kardashev-ii-omega-operator.yml), [`demo-kardashev-ii-omega-upgrade.yml`](.github/workflows/demo-kardashev-ii-omega-upgrade.yml), [`demo-kardashev-ii-omega-upgrade-v2.yml`](.github/workflows/demo-kardashev-ii-omega-upgrade-v2.yml), [`demo-kardashev-ii-omega-upgrade-v4.yml`](.github/workflows/demo-kardashev-ii-omega-upgrade-v4.yml), [`demo-kardashev-ii-omega-upgrade-v5.yml`](.github/workflows/demo-kardashev-ii-omega-upgrade-v5.yml), and [`demo-kardashev-ii-omega-ultra.yml`](.github/workflows/demo-kardashev-ii-omega-ultra.yml).
- [demo/Meta-Agentic-Program-Synthesis-v0](demo/Meta-Agentic-Program-Synthesis-v0) — meta-program synthesis; workflow [`demo-meta-agentic-program-synthesis.yml`](.github/workflows/demo-meta-agentic-program-synthesis.yml).
- [demo/CELESTIAL-SOVEREIGN-ORBITAL-AGI-OS-GRAND-DEMONSTRATION](demo/CELESTIAL-SOVEREIGN-ORBITAL-AGI-OS-GRAND-DEMONSTRATION), [demo/OMNIPHOENIX-ASCENDANT-HYPERSTRUCTURE](demo/OMNIPHOENIX-ASCENDANT-HYPERSTRUCTURE), [demo/OMNIGENESIS-GLOBAL-SOVEREIGN-SYMPHONY](demo/OMNIGENESIS-GLOBAL-SOVEREIGN-SYMPHONY), [demo/astral-omnidominion-operating-system](demo/astral-omnidominion-operating-system), [demo/imperatrix-celestia-operating-system](demo/imperatrix-celestia-operating-system), and [demo/cosmic-omni-sovereign-symphony](demo/cosmic-omni-sovereign-symphony) — orbital sovereignty showcases; workflows span [`demo-zenith-sapience-omnidominion.yml`](.github/workflows/demo-zenith-sapience-omnidominion.yml), [`demo-zenith-sapience-celestial-archon.yml`](.github/workflows/demo-zenith-sapience-celestial-archon.yml), and omega-series pipelines.

### Research & Simulation Labs
- [demo/Absolute-Zero-Reasoner-v0](demo/Absolute-Zero-Reasoner-v0) — cold-start AGI reasoning harness; workflow [`demo-zenith-sapience-celestial-archon.yml`](.github/workflows/demo-zenith-sapience-celestial-archon.yml).
- [demo/MuZero-style-v0](demo/MuZero-style-v0) — MuZero-style agentic loops; workflow [`demo-muzero-style.yml`](.github/workflows/demo-muzero-style.yml).
- [demo/Open-Endedness-v0](demo/Open-Endedness-v0) — endlessly generative environment sharing the simulation harness exercised by [`demo-tiny-recursive-model.yml`](.github/workflows/demo-tiny-recursive-model.yml).
- [demo/Tiny-Recursive-Model-v0](demo/Tiny-Recursive-Model-v0) — recursive intelligence micro-sim; workflow [`demo-tiny-recursive-model.yml`](.github/workflows/demo-tiny-recursive-model.yml).
- [`simulation/`](simulation/) & [`examples/`](examples/) — Monte Carlo engines, arena competitions, notebooks, and CLI tours (see [`demo-huxley-godel-machine.yml`](.github/workflows/demo-huxley-godel-machine.yml) for the Huxley–Gödel machine pipeline).

## 🧬 Python & Agent Bridge
- [`services/meta_api`](services/meta_api) — FastAPI orchestration surface with OpenAPI schema.
- [`services/arena`](services/arena), [`services/thermostat`](services/thermostat), and [`services/sentinel`](services/sentinel) — competition arenas, reinforcement loops, and guardian sentries.
- [`packages/onebox-sdk`](packages/onebox-sdk) & [`packages/onebox-orchestrator`](packages/onebox-orchestrator) — Python + TypeScript bridges for OneBox deployments.
- [`requirements-python.txt`](requirements-python.txt) & [`requirements-agent.txt`](requirements-agent.txt) — curated dependency lock-ins for deterministic reproductions.

## 🧪 Continuous Assurance & CI
<<<<<<< HEAD
- **Green CI Gates** – [`ci/workflows/ci.yml`](ci/workflows/ci.yml) enforces linting, testing, type-checking, SBOM generation, and demo smoke suites on every PR and on `main`.
- **JavaScript / TypeScript** – `npm run lint`, `npm run webapp:typecheck`, `npm run webapp:e2e`, and `npm run pretest` harden console surfaces, OneBox diagnostics, and demo verifiers.
- **Contracts & Chain Logic** – `npm run test`, `forge test`, and targeted Hardhat suites (`npm run test:fork`, `npm run test:alpha-agi-mark`) validate protocol upgrades and sovereign controls.
- **Python & Agent Services** – `PYTEST_DISABLE_PLUGIN_AUTOLOAD=1 pytest` spans `tests/`, `test/`, and demo-specific suites; additional CLI verifiers live under `scripts/v2/`.
- **Security & Supply Chain** – `npm run security:audit`, `npm run sbom:generate`, `npm run release:manifest:validate`, and license verifiers within [`ci/`](ci/) sustain production trust.
- **Branch Protection Checks** – `npm run ci:verify-branch-protection` (in [`scripts/ci`](scripts/ci)) ensures all CI (v2) workflows remain mandatory before merges.

### CI v2 — enforced gates
`ci (v2)` now requires every surfaced check on pull requests and the `main` branch. The branch-protection guard asserts that the following contexts stay locked before merges are allowed:

| Required check | Purpose |
| --- | --- |
| `ci (v2) / Lint & static checks` | ESLint, Prettier, sentinel templates, and toolchain verification. |
| `ci (v2) / Tests` | Hardhat unit tests, ABI drift detection, and contract compilation. |
| `ci (v2) / Python unit tests` | FastAPI, orchestrator, and simulation module unit coverage with 90%+ enforcement. |
| `ci (v2) / Python integration tests` | Cross-service API flows, demo harnesses, and analytics routes. |
| `ci (v2) / Load-simulation reports` | Monte Carlo sweeps for treasury burn/fee thermodynamics. |
| `ci (v2) / Python coverage enforcement` | Aggregated unit + integration coverage gating. |
| `ci (v2) / HGM guardrails` | High Governance Machine regression suite across orchestrators and demos. |
| `ci (v2) / Foundry` | Forge-based fuzzing and ffi-enabled contract test battery. |
| `ci (v2) / Coverage thresholds` | JavaScript/TypeScript lcov enforcement for shared packages. |
| `ci (v2) / Phase 6 readiness` | Manifest and UI validation for Phase 6 expedition surfaces. |
| `ci (v2) / Phase 8 readiness` | Phase 8 cinematic manifest verification. |
| `ci (v2) / Kardashev II readiness` | Kardashev-scale readiness drills and operator UX checks. |
| `ci (v2) / ASI Take-Off Demonstration` | Deterministic launch of the ASI take-off cinematic scenario. |
| `ci (v2) / Zenith Sapience Demonstration` | Hyper-scale Zenith rehearsal, including local validator orchestration. |
| `ci (v2) / AGI Labor Market Grand Demo` | Sovereign labour-market export suite with transcript artefacts. |
| `ci (v2) / Sovereign Mesh Demo — build` | Sovereign Mesh orchestrator backend and console builds. |
| `ci (v2) / Sovereign Constellation Demo — build` | Sovereign Constellation deterministic build verification. |
| `ci (v2) / Celestial Archon Demonstration` | Celestial Archon sovereign rehearsal (deterministic + local). |
| `ci (v2) / Hypernova Governance Demonstration` | Zenith Hypernova deterministic and local rehearsals. |
| `ci (v2) / Branch protection guard` | Automated API audit of repository branch rules. |
| `ci (v2) / CI summary` | Run-level digest capturing each job’s result and artefact pointers. |
| `ci (v2) / Invariant tests` | Foundry invariant fuzzing for protocol safety envelopes. |

## 📡 Operations & Observability
- One-click deployments and infra recipes live in [`deploy/`](deploy/) and [`deployment-config/`](deployment-config/).
- Alerting, notification, sentinel, and thermostat services operate under [`services/alerting`](services/alerting), [`services/notifications`](services/notifications), [`services/sentinel`](services/sentinel), and [`services/thermostat`](services/thermostat).
- Runtime telemetry, Prometheus metrics, and Grafana dashboards are curated in [`monitoring/`](monitoring/).
- [`RUNBOOK.md`](RUNBOOK.md) orchestrates incident drills; [`docs/AGIJobs-v2-Mainnet-Guide.md`](docs/AGIJobs-v2-Mainnet-Guide.md) captures production launch procedures.
=======
The V2 CI architecture enforces a fully green pipeline on every pull request and on `main`:

- [`ci.yml`](.github/workflows/ci.yml) — monorepo matrix covering lint, unit tests, type checks, contract builds, and packaging.
- [`static-analysis.yml`](.github/workflows/static-analysis.yml) & [`culture-ci.yml`](.github/workflows/culture-ci.yml) — targeted linting for culture demos and TypeScript surfaces.
- [`contracts.yml`](.github/workflows/contracts.yml) & [`fuzz.yml`](.github/workflows/fuzz.yml) — Foundry builds, invariant tests, and Echidna fuzzing.
- [`apps-images.yml`](.github/workflows/apps-images.yml) & [`containers.yml`](.github/workflows/containers.yml) — container build verification with multi-arch publishing gates.
- [`e2e.yml`](.github/workflows/e2e.yml) & [`webapp.yml`](.github/workflows/webapp.yml) — end-to-end testing and webapp-specific CI.
- [`scorecard.yml`](.github/workflows/scorecard.yml) & [`release.yml`](.github/workflows/release.yml) — security scorecards, SBOMs, and gated releases.
- Demo workflows (`demo-*.yml`) — scenario-specific pipelines validating every cinematic expedition.

Local mirrors:
```bash
# Core lint + tests
npm run lint
npm test

# Contracts
forge fmt
forge test

# Python services
ruff check
pytest

# Full hgm suite (mirrors CI entrypoint)
./ci/hgm-suite.sh
```

## 📡 Observability & Security
- [`monitoring/`](monitoring/) — Grafana, Prometheus, Jaeger, and alerting dashboards with Infrastructure-as-Code definitions.
- [`services/alerting`](services/alerting) & [`services/notifications`](services/notifications) — event routing and stakeholder paging.
- [`SECURITY.md`](SECURITY.md) & [`RUNBOOK.md`](RUNBOOK.md) — incident response, triage SLAs, and operational readiness.
- [`audit-ci.json`](audit-ci.json) & [`requirements-python.txt`](requirements-python.txt) — supply-chain locks for npm and Python ecosystems.
>>>>>>> 75ec15d7

## 📚 Documentation Signals
- [`docs/`](docs/) — architecture briefs, operator handbooks, economic charters, and cinematic treatments.
- [`internal_docs/`](internal_docs/) — private research notes, systems thinking, and economic governance dossiers.
- [`MIGRATION.md`](MIGRATION.md) & [`CHANGELOG.md`](CHANGELOG.md) — upgrade chronicles and release history.
- [`RUNBOOK.md`](RUNBOOK.md) — day-2 operations, incident scenarios, and manual overrides.

AGI Jobs v0 (v2) is immediately deployable, fully documented, and CI-enforced so that every mission, from validator onboarding to omega-grade sovereignty, can launch with confidence.<|MERGE_RESOLUTION|>--- conflicted
+++ resolved
@@ -39,15 +39,12 @@
 4. **Demo multiverse** — reproducible scripts, CLI tours, and filmic assets illustrating each civilization step from day-one onboarding to Kardashev II ascension.
 5. **Observability and assurance lattice** — green CI, fuzzing, Scorecard, branch protection, and monitoring runbooks that keep every release verifiable.
 
-<<<<<<< HEAD
 Each subsystem coheres into a continuously learning, owner-directed intelligence engine that compounds strategic leverage beyond conventional capital frameworks, delivering the production-ready capabilities expected from a sovereign-scale AGI steward.
 
 ## 🛰️ System Nebula
-=======
 The result is that AGI Jobs v0 (v2) stands as the superintelligent machine that carries the economic, cultural, and sovereign transformation encoded in this repository.
 
 ## 🛰️ Systems Grand Tableau
->>>>>>> 75ec15d7
 ```mermaid
 %% Orbital architecture overview
 flowchart LR
@@ -183,7 +180,6 @@
 | Monitoring Stack | `http://localhost:9090` / `:16686` | Prometheus, Grafana, Jaeger (toggle via compose profiles). |
 
 ### Automation Playbooks
-<<<<<<< HEAD
 - `Makefile` targets cover culture deployments (`make culture-bootstrap`), HGM guardrails (`make demo-hgm`), and Absolute Zero simulations (`make absolute-zero-demo`).
 - [`scripts/`](scripts/) bundles deployment aides, CI verifiers, sovereign readiness checks, and cinematic export tooling.
 - Owner consoles stay empowered through the [`owner:*`](package.json) script constellation (`owner:mission-control`, `owner:update-all`, `owner:system-pause`, etc.), wiring directly into the `OwnerConfigurator` facade so the contract owner can retune parameters, rotate governance, or pause the network without touching Solidity.
@@ -191,13 +187,11 @@
 - [`Makefile`](Makefile) targets cover Culture deployments (`make culture-bootstrap`), Huxley-Gödel machine drills (`make demo-hgm`), and Absolute Zero simulations (`make absolute-zero-demo`).
 - [`scripts/`](scripts/) contains deployment aides, CI verifiers, sovereign readiness checks, cinematic export tooling, and branch-protection probes.
 - [`examples/`](examples/) provides agentic starter kits (validator swarms, orchestration loops) runnable via `npm run agent:*` scripts.
-=======
 - `make lint` — lint TypeScript, Python, and Solidity (delegates to ESLint, Ruff, Foundry fmt).
 - `make test` — orchestrated tests across smart contracts, services, and apps.
 - `make coverage` — generates composite coverage artefacts (see [`reports/`](reports/)).
 - `npm run agent:check` — static validation for agent runners.
 - `forge test` — contract test suite with fuzzing harnesses.
->>>>>>> 75ec15d7
 
 ## 🎞️ Demo Constellation
 ```mermaid
@@ -299,7 +293,6 @@
 - [`requirements-python.txt`](requirements-python.txt) & [`requirements-agent.txt`](requirements-agent.txt) — curated dependency lock-ins for deterministic reproductions.
 
 ## 🧪 Continuous Assurance & CI
-<<<<<<< HEAD
 - **Green CI Gates** – [`ci/workflows/ci.yml`](ci/workflows/ci.yml) enforces linting, testing, type-checking, SBOM generation, and demo smoke suites on every PR and on `main`.
 - **JavaScript / TypeScript** – `npm run lint`, `npm run webapp:typecheck`, `npm run webapp:e2e`, and `npm run pretest` harden console surfaces, OneBox diagnostics, and demo verifiers.
 - **Contracts & Chain Logic** – `npm run test`, `forge test`, and targeted Hardhat suites (`npm run test:fork`, `npm run test:alpha-agi-mark`) validate protocol upgrades and sovereign controls.
@@ -340,7 +333,6 @@
 - Alerting, notification, sentinel, and thermostat services operate under [`services/alerting`](services/alerting), [`services/notifications`](services/notifications), [`services/sentinel`](services/sentinel), and [`services/thermostat`](services/thermostat).
 - Runtime telemetry, Prometheus metrics, and Grafana dashboards are curated in [`monitoring/`](monitoring/).
 - [`RUNBOOK.md`](RUNBOOK.md) orchestrates incident drills; [`docs/AGIJobs-v2-Mainnet-Guide.md`](docs/AGIJobs-v2-Mainnet-Guide.md) captures production launch procedures.
-=======
 The V2 CI architecture enforces a fully green pipeline on every pull request and on `main`:
 
 - [`ci.yml`](.github/workflows/ci.yml) — monorepo matrix covering lint, unit tests, type checks, contract builds, and packaging.
@@ -374,7 +366,6 @@
 - [`services/alerting`](services/alerting) & [`services/notifications`](services/notifications) — event routing and stakeholder paging.
 - [`SECURITY.md`](SECURITY.md) & [`RUNBOOK.md`](RUNBOOK.md) — incident response, triage SLAs, and operational readiness.
 - [`audit-ci.json`](audit-ci.json) & [`requirements-python.txt`](requirements-python.txt) — supply-chain locks for npm and Python ecosystems.
->>>>>>> 75ec15d7
 
 ## 📚 Documentation Signals
 - [`docs/`](docs/) — architecture briefs, operator handbooks, economic charters, and cinematic treatments.
