# AGI Jobs v0 (v2)

[![License: MIT](https://img.shields.io/badge/License-MIT-blue.svg)](LICENSE)
[![CI v2 Matrix](https://img.shields.io/github/actions/workflow/status/MontrealAI/AGIJobsv0/ci.yml?branch=main&logo=github&label=CI%20%28v2%29)](https://github.com/MontrealAI/AGIJobsv0/actions/workflows/ci.yml)
[![Security](https://img.shields.io/badge/Security-hardened-0f172a.svg)](SECURITY.md)
[![Docs](https://img.shields.io/badge/Docs-knowledge%20vault-7c3aed.svg)](docs/)
[![Scorecard](https://img.shields.io/badge/Scorecard-SLSA%20ready-14532d.svg)](ci/)

> **AGI Jobs v0 (v2)** is the sovereign-scale intelligence engine that assembles validators, cinematic demos, governance controls, and operator tooling into a single unstoppable continuum. It is engineered as the superintelligent machine that any launch crew can deploy without writing code while retaining cryptographic rigor, regulatory proofs, and real-time telemetry.

---

## 🧭 Table of Contents
- [🚨 Executive Summary](#-executive-summary)
- [🧠 Sovereign Pillars](#-sovereign-pillars)
- [🌌 Orbital Systems Map](#-orbital-systems-map)
- [🗺️ Repository Atlas](#️-repository-atlas)
- [🚀 Launch Protocols](#-launch-protocols)
  - [Mission Requirements](#mission-requirements)
  - [Bootstrap Checklist](#bootstrap-checklist)
  - [Operator Surfaces](#operator-surfaces)
  - [Mission Control via Docker Compose](#mission-control-via-docker-compose)
  - [Automation Flight Deck](#automation-flight-deck)
- [🎞️ Demo Multiverse](#️-demo-multiverse)
  - [Demo Fleet](#demo-fleet)
  - [Narrative Pipeline](#narrative-pipeline)
- [🧪 Continuous Assurance](#-continuous-assurance)
- [📡 Observability, Security & Governance](#-observability-security--governance)
- [📚 Knowledge Vault](#-knowledge-vault)

---

## 🚨 Executive Summary
AGI Jobs v0 (v2) is a production-ready, sovereign intelligence fabric that aligns:

- **Upgradeable protocol control** across Solidity, Foundry, Hardhat, attestations, paymasters, migrations, and subgraph analytics.
- **Agentic orchestration** with orchestrator microservices, reinforcement simulators, storage bridges, and validator command routing.
- **Mission surfaces** spanning Next.js/Vite consoles, enterprise portals, validator UX, OneBox kits, and cinematic decks.
- **Demo multiverse** delivering reproducible narratives and Kardashev-scale economics with deterministic scripts and telemetry exports.
- **Continuous assurance** through a fully green CI v2 program, SBOM pipelines, scorecards, fuzzing, and branch protection runbooks.

Every subsystem is hardened for non-technical operators, giving them a deployable, unstoppable, and verifiable launchpad for high-stakes missions.

## 🧠 Sovereign Pillars
1. **Protocol Nebula** – [`contracts/`](contracts/), [`attestation/`](attestation/), [`paymaster/`](paymaster/), [`migrations/`](migrations/), [`subgraph/`](subgraph/), [`echidna/`](echidna/) deliver upgradeable control planes, fuzzing labs, attestations, and indexers.
2. **Agentic Cortex** – [`orchestrator/`](orchestrator/), [`backend/`](backend/), [`services/`](services/), [`agent-gateway/`](agent-gateway/), [`routes/`](routes/), [`packages/`](packages/), [`shared/`](shared/), [`storage/`](storage/), [`simulation/`](simulation/) unify validator swarms, APIs, analytics, and reinforcement loops.
3. **Mission Surfaces** – [`apps/`](apps/) houses console, enterprise, operator, validator, and OneBox applications for realtime command centres.
4. **Demo Multiverse** – [`demo/`](demo/), [`examples/`](examples/), [`kardashev_*`](./) provide cinematic demos, CLI tours, Monte Carlo runs, and Kardashev ascension sequences.
5. **Operations & Assurance Lattice** – [`ci/`](ci/), [`.github/workflows/`](.github/workflows/), [`deploy/`](deploy/), [`deployment-config/`](deployment-config/), [`monitoring/`](monitoring/), [`tests/`](tests/), [`test/`](test/), [`reports/`](reports/), [`gas-snapshots/`](gas-snapshots/) enforce compliance, telemetry, automation, and audit trails.

## 🌌 Orbital Systems Map
```mermaid
%% Iconic sovereign constellation
flowchart LR
    classDef protocol fill:#0b1120,stroke:#6366f1,color:#e0e7ff,font-size:12px,font-weight:bold,stroke-width:2px;
    classDef cortex fill:#041c32,stroke:#38bdf8,color:#f0f9ff,font-size:12px,font-weight:bold,stroke-width:2px;
    classDef surfaces fill:#052e16,stroke:#4ade80,color:#f0fdf4,font-size:12px,font-weight:bold,stroke-width:2px;
    classDef demos fill:#312e81,stroke:#a855f7,color:#ede9fe,font-size:12px,font-weight:bold,stroke-width:2px;
    classDef ops fill:#3f0f1f,stroke:#f472b6,color:#fff0f6,font-size:12px,font-weight:bold,stroke-width:2px;
    classDef knowledge fill:#0f172a,stroke:#facc15,color:#fef9c3,font-size:12px,font-weight:bold,stroke-width:2px;

    subgraph "Protocol Nebula"
        contracts[[contracts/]]:::protocol
        attest[[attestation/]]:::protocol
        paymaster[[paymaster/]]:::protocol
        migrations[[migrations/]]:::protocol
        subgraphSvc[[subgraph/]]:::protocol
        echidnaLab[[echidna/]]:::protocol
    end

    subgraph "Agentic Cortex"
        orchestrator[[orchestrator/]]:::cortex
        backendSvc[[backend/]]:::cortex
        servicesHub[[services/]]:::cortex
        gateway[[agent-gateway/]]:::cortex
        routesHub[[routes/]]:::cortex
        packagesHub[[packages/\nshared/]]:::cortex
        storageHub[[storage/]]:::cortex
        simHub[[simulation/]]:::cortex
    end

    subgraph "Mission Surfaces"
        console[[apps/console]]:::surfaces
        operator[[apps/operator]]:::surfaces
        enterprise[[apps/enterprise-portal]]:::surfaces
        validator[[apps/validator\napps/validator-ui]]:::surfaces
        onebox[[apps/onebox\napps/onebox-static]]:::surfaces
        missionCtrl[[apps/mission-control\napps/orchestrator]]:::surfaces
    end

    subgraph "Demo Multiverse"
        demosRoot[[demo/]]:::demos
        examplesNode[[examples/]]:::demos
        kardashev[[kardashev_*]]:::demos
        storageNode[[storage/]]:::demos
        dataNode[[data/]]:::demos
    end

    subgraph "Operations & Assurance"
        ciPipelines[[ci/\n.github/workflows/]]:::ops
        deployNode[[deploy/\ndeployment-config/]]:::ops
        monitoringNode[[monitoring/\nRUNBOOK.md]]:::ops
        qaNode[[tests/\ntest/\nreports/]]:::ops
        composeNode[[compose.yaml]]:::ops
    end

    subgraph "Knowledge Vault"
        docsNode[[docs/]]:::knowledge
        internalNode[[internal_docs/]]:::knowledge
        runbookNode[[RUNBOOK.md]]:::knowledge
        changelogNode[[CHANGELOG.md]]:::knowledge
        securityNode[[SECURITY.md]]:::knowledge
        migrationNode[[MIGRATION.md]]:::knowledge
    end

    contracts --> orchestrator
    orchestrator --> console
    orchestrator --> operator
    servicesHub --> demosRoot
    onebox --> demosRoot
    ciPipelines --> qaNode
    monitoringNode --> qaNode
    demosRoot --> kardashev
    docsNode --> missionCtrl
```

## 🗺️ Repository Atlas
| Domain | Primary Paths | Highlights |
| --- | --- | --- |
| Protocol & Chain Control | [`contracts/`](contracts/), [`attestation/`](attestation/), [`paymaster/`](paymaster/), [`migrations/`](migrations/), [`subgraph/`](subgraph/), [`echidna/`](echidna/), [`foundry.toml`](foundry.toml), [`hardhat.config.js`](hardhat.config.js) | Upgradeable Solidity suites, attestations, paymaster relays, Foundry + Hardhat harnesses, gas analytics, and reproducible migrations. |
| Agent Intelligence Fabric | [`orchestrator/`](orchestrator/), [`backend/`](backend/), [`services/`](services/), [`agent-gateway/`](agent-gateway/), [`routes/`](routes/), [`packages/`](packages/), [`shared/`](shared/), [`storage/`](storage/), [`simulation/`](simulation/) | FastAPI + Node services, validator swarms, analytics SDKs, reinforcement environments, storage bridges, and mission-critical routing. |
| Mission Consoles & Portals | [`apps/console`](apps/console), [`apps/operator`](apps/operator), [`apps/validator`](apps/validator), [`apps/validator-ui`](apps/validator-ui), [`apps/enterprise-portal`](apps/enterprise-portal), [`apps/mission-control`](apps/mission-control), [`apps/orchestrator`](apps/orchestrator), [`apps/onebox`](apps/onebox), [`apps/onebox-static`](apps/onebox-static) | React/Next.js/Vite surfaces, enterprise consoles, validator dashboards, OneBox kits, and orchestrator heads-up displays. |
| Demo Multiverse & Cinematics | [`demo/`](demo/), [`examples/`](examples/), [`kardashev_*`](./), [`simulation/`](simulation/), [`data/`](data/), [`storage/`](storage/) | Kardashev ascension demos, national rollout storylines, CLI explorers, cinematic assets, Monte Carlo economics, telemetry exports. |
| Operations & Reliability | [`ci/`](ci/), [`.github/workflows/`](.github/workflows/), [`deploy/`](deploy/), [`deployment-config/`](deployment-config/), [`monitoring/`](monitoring/), [`scripts/`](scripts/), [`tests/`](tests/), [`test/`](test/), [`reports/`](reports/), [`gas-snapshots/`](gas-snapshots/), [`Makefile`](Makefile) | CI v2 matrix, automation playbooks, SBOM pipelines, fuzz orchestration, incident response, scorecards, and gas profiling. |
| Knowledge Vault | [`docs/`](docs/), [`internal_docs/`](internal_docs/), [`OperatorRunbook.md`](OperatorRunbook.md), [`RUNBOOK.md`](RUNBOOK.md), [`SECURITY.md`](SECURITY.md), [`MIGRATION.md`](MIGRATION.md), [`CHANGELOG.md`](CHANGELOG.md) | Architectural treatises, operator manuals, compliance dossiers, migration chronicles, and cinematic treatments. |

## 🚀 Launch Protocols

### Mission Requirements
- **Node.js 20.18.1** (see [`.nvmrc`](.nvmrc)) with npm 10.x.
- **Python 3.12+** for agentic services and Python-first demos.
- **Foundry** (`forge`/`cast`) and **Hardhat** (via `npx hardhat`) for protocol theatres.
- **Docker + Docker Compose v2** for mission control stacks.

### Bootstrap Checklist
```bash
# Install JavaScript dependencies
git clone https://github.com/MontrealAI/AGIJobsv0.git
cd AGIJobsv0
nvm use 20.18.1
npm install

# Prime Python environment for demos
python3 -m venv .venv
source .venv/bin/activate
pip install -r requirements-python.txt

# Verify contracts, linting, type checks, and targeted tests
npm run lint
npm run test
npm run webapp:typecheck
npm run webapp:lint
npm run test:validator-constellation
forge test # if Foundry is configured
```

### Operator Surfaces
- **Console HUD**: `npm run dev --prefix apps/console` (Vite on port 5173).
- **Operator Command Deck**: `npm run dev --prefix apps/operator`.
- **Validator UI**: `npm run dev --prefix apps/validator-ui`.
- **OneBox (full stack)**: `npm run dev --prefix apps/onebox` to launch walletless assistant flows.
- **Enterprise Portal**: `npm run dev --prefix apps/enterprise-portal` for compliance-ready deliverables.

Each surface ships with hardened ESLint/TypeScript configs and dedicated E2E coverage ([`cypress/`](cypress/) & `.github/workflows/webapp.yml`).

### Mission Control via Docker Compose
```bash
# Bring up the sovereign stack (defaults to 0.0.0.0 services)
docker compose up --build

# Tail logs with timestamps
docker compose logs -f --tail=100

# Shutdown while preserving data volumes
docker compose down
```
Compose orchestrates the orchestrator API, monitoring exporters, demo services, and auxiliary databases defined in [`compose.yaml`](compose.yaml).

### Automation Flight Deck
Key `make` and npm automation entrypoints:

| Command | Purpose |
| --- | --- |
| `make operator:green` | Runs `demo/AGIJobs-Day-One-Utility-Benchmark`, installs dependencies, and surfaces latest artifacts. |
| `npm run demo:economic-power` | Executes the Economic Power sovereign treasury storyline with telemetry exports. |
| `npm run demo:validator-constellation` | Simulates validator constellation and governance queue. |
| `npm run demo:agi-alpha-node` | Operates the AGI Alpha Node CLI including chain registries. |
| `npm run demo:era-of-experience` | Streams cinematic mission control narrative and verification passes. |
| `npm run owner:mission-control` | Generates owner mission control briefings directly from Hardhat/TypeScript scripts. |
| `npm run sbom:generate` | Emits CycloneDX SBOM in [`reports/sbom/`](reports/sbom/). |
| `npm run security:audit` | Locks npm dependency posture using [`audit-ci.json`](audit-ci.json). |

---

## 🎞️ Demo Multiverse
The demo constellation is curated for reproducible, cinematic missions. Every workflow publishes logs, telemetry, and visual artifacts to `demo/**/out/` or `reports/` for immediate review.

### Demo Fleet
| Demo | Path | Launch Command | Highlight |
| --- | --- | --- | --- |
| **Day-One Utility Benchmark** | [`demo/AGIJobs-Day-One-Utility-Benchmark`](demo/AGIJobs-Day-One-Utility-Benchmark/) | `make operator:green` | Baselines validator throughput, renders PNG/HTML dashboards, emits mission telemetry. |
| **Economic Power** | [`demo/Economic-Power-v0`](demo/Economic-Power-v0/) | `npm run demo:economic-power` | Models sovereign treasury operations with Monte Carlo and governance attestations. |
| **Validator Constellation** | [`demo/Validator-Constellation-v0`](demo/Validator-Constellation-v0/) | `npm run demo:validator-constellation` | Projects validator mesh, queue health, and operator readiness. |
| **Huxley-Gödel Machine v0** | [`demo/Huxley-Godel-Machine-v0`](demo/Huxley-Godel-Machine-v0/) | `npm run demo:agi-alpha-node` or `npm run demo:hgm-owner-console` | Generates owner consoles, reinforcement insights, and cinematic transcripts. |
| **Absolute Zero Reasoner** | [`demo/Absolute-Zero-Reasoner-v0`](demo/Absolute-Zero-Reasoner-v0/) | `make absolute-zero-demo` | Spins up isolated venv, executes six-iteration reasoning arcs, records evidence. |
| **Era of Experience** | [`demo/Era-Of-Experience-v0`](demo/Era-Of-Experience-v0/) | `npm run demo:era-of-experience` | Produces cinematic missions with verifier/audit passes and narrative assets. |
| **One-Box Launch Kit** | [`demo/One-Box`](demo/One-Box/) | `node demo/One-Box/scripts/launch.js` (see README inside) | Walletless orchestrator bridging, RPC diagnostics, and operator automation. |
| **Kardashev Ascension Series** | [`kardashev_*`](.) & [`demo/Kardashev-II-Omega-Grade-Alpha-AGI-Business-3`](demo/Kardashev-II-Omega-Grade-Alpha-AGI-Business-3/) | `npm run demo-kardashev-ii` flows via Actions or local scripts in [`scripts/v2/`](scripts/v2/) | Multi-phase civilization upgrades with cinematic storylines, upgrade attestations, and operator scorecards. |
| **Trustless Economic Core** | [`demo/Trustless-Economic-Core-v0`](demo/Trustless-Economic-Core-v0/) | `npm run run:trustless-core` | Deterministic contract walkthrough with Hardhat harness and telemetry exports. |

Hundreds of additional demos live under [`demo/`](demo/) with prefixed storylines (e.g., `AlphaEvolve-v0`, `Meta-Agentic-ALPHA-AGI-Jobs-v0`, `Planetary-Orchestrator-Fabric-v0`, `Phase-8-Universal-Value-Dominance`). Explore each subdirectory for scenario-specific README files, scripts, and CI mirrors.

### Narrative Pipeline
```mermaid
%% Cinematic artifact pipeline
stateDiagram-v2
    [*] --> Provision
    Provision --> Simulate
    Simulate --> Render
    Render --> Telemetry
    Telemetry --> Publish
    Publish --> [*]

    state Provision {
        [*] --> Dependencies
        Dependencies --> Chains
        Chains --> Policies
    }
    state Simulate {
        [*] --> CLI
        CLI --> Reinforcement
        Reinforcement --> Governance
    }
    state Render {
        [*] --> Visuals
        Visuals --> Narratives
        Narratives --> Dashboards
    }
    state Telemetry {
        [*] --> JSON
        JSON --> HTML
        HTML --> Markdown
    }
    state Publish {
        [*] --> Artifacts
        Artifacts --> GitHubActions
        GitHubActions --> OperatorBriefs
    }
```

---

<<<<<<< HEAD
## 🧪 Continuous Assurance
- **CI v2** lives in [`ci/`](ci/) and [`.github/workflows/ci.yml`](.github/workflows/ci.yml) covering contracts, TypeScript, Python, SBOM, fuzzing, accessibility, and deployment dry-runs.
- **Dedicated demo pipelines** (`.github/workflows/demo-*.yml`) guarantee every cinematic storyline stays reproducible with green badges.
- **Static analysis**: [`static-analysis.yml`](.github/workflows/static-analysis.yml) enforces ESLint, TypeScript, and security linters; [`scorecard.yml`](.github/workflows/scorecard.yml) enforces OpenSSF Scorecard.
- **Fuzzing + Differential tests**: [`fuzz.yml`](.github/workflows/fuzz.yml), [`ci/foundry.toml`](ci/foundry.toml) orchestrate forge fuzz and echidna sweeps.
- **SBOM & Release**: [`release.yml`](.github/workflows/release.yml) and [`ci/release/`](ci/) generate CycloneDX manifests, verify ABIs, and stage deployments.
- **Branch protection**: runbooks in [`OperatorRunbook.md`](OperatorRunbook.md) and [`RUNBOOK.md`](RUNBOOK.md) prescribe gating rules (required statuses, reviews, deploy blocks) to keep the mainline fully green.
=======
## 🧪 Continuous Assurance & CI
The V2 CI lattice keeps every subsystem green and verifiable:
- **Green CI Gates** – [`ci/workflows/ci.yml`](ci/workflows/ci.yml) enforces linting, testing, type-checking, SBOM generation, and demo smoke suites on every PR and on `main`.
- **JavaScript / TypeScript** – `npm run lint`, `npm run webapp:typecheck`, `npm run webapp:e2e`, and `npm run pretest` harden console surfaces, OneBox diagnostics, and demo verifiers.
- **Contracts & Chain Logic** – `npm run test`, `forge test`, and targeted Hardhat suites (`npm run test:fork`, `npm run test:alpha-agi-mark`) validate protocol upgrades and sovereign controls.
- **Python & Agent Services** – `PYTEST_DISABLE_PLUGIN_AUTOLOAD=1 pytest` spans `tests/`, `test/`, and demo-specific suites; additional CLI verifiers live under `scripts/v2/`.
- **Security & Supply Chain** – `npm run security:audit`, `npm run sbom:generate`, `npm run release:manifest:validate`, and license verifiers within [`ci/`](ci/) sustain production trust.
- **Branch Protection Checks** – `npm run ci:verify-contexts` guarantees the workflow job display names stay synchronised with branch protection, and `npm run ci:verify-branch-protection` (both in [`scripts/ci`](scripts/ci)) ensures all CI (v2) workflows remain mandatory before merges. [`ci/required-contexts.json`](ci/required-contexts.json) anchors the required status list so automation, docs, and GitHub rules stay in lockstep.【F:ci/required-contexts.json†L1-L23】【F:scripts/ci/check-ci-required-contexts.ts†L1-L117】

### CI v2 — enforced gates
`ci (v2)` now requires every surfaced check on pull requests and the `main` branch. The branch-protection guard asserts that the following contexts stay locked before merges are allowed:

| Required check | Purpose |
| --- | --- |
| `ci (v2) / Lint & static checks` | ESLint, Prettier, sentinel templates, and toolchain verification. |
| `ci (v2) / Tests` | Hardhat unit tests, ABI drift detection, and contract compilation. |
| `ci (v2) / Python unit tests` | FastAPI, orchestrator, and simulation module unit coverage with 90%+ enforcement. |
| `ci (v2) / Python integration tests` | Cross-service API flows, demo harnesses, and analytics routes. |
| `ci (v2) / Load-simulation reports` | Monte Carlo sweeps for treasury burn/fee thermodynamics. |
| `ci (v2) / Python coverage enforcement` | Aggregated unit + integration coverage gating. |
| `ci (v2) / HGM guardrails` | High Governance Machine regression suite across orchestrators and demos. |
| `ci (v2) / Foundry` | Forge-based fuzzing and ffi-enabled contract test battery. |
| `ci (v2) / Coverage thresholds` | JavaScript/TypeScript lcov enforcement for shared packages. |
| `ci (v2) / Phase 6 readiness` | Manifest and UI validation for Phase 6 expedition surfaces. |
| `ci (v2) / Phase 8 readiness` | Phase 8 cinematic manifest verification. |
| `ci (v2) / Kardashev II readiness` | Kardashev-scale readiness drills and operator UX checks. |
| `ci (v2) / ASI Take-Off Demonstration` | Deterministic launch of the ASI take-off cinematic scenario. |
| `ci (v2) / Zenith Sapience Demonstration` | Hyper-scale Zenith rehearsal, including local validator orchestration. |
| `ci (v2) / AGI Labor Market Grand Demo` | Sovereign labour-market export suite with transcript artefacts. |
| `ci (v2) / Sovereign Mesh Demo — build` | Sovereign Mesh orchestrator backend and console builds. |
| `ci (v2) / Sovereign Constellation Demo — build` | Sovereign Constellation deterministic build verification. |
| `ci (v2) / Celestial Archon Demonstration` | Celestial Archon sovereign rehearsal (deterministic + local). |
| `ci (v2) / Hypernova Governance Demonstration` | Zenith Hypernova deterministic and local rehearsals. |
| `ci (v2) / Branch protection guard` | Automated API audit of repository branch rules. |
| `ci (v2) / CI summary` | Run-level digest capturing each job’s result and artefact pointers. |
| `ci (v2) / Invariant tests` | Foundry invariant fuzzing for protocol safety envelopes. |

## 📡 Operations & Observability
- One-click deployments and infra recipes live in [`deploy/`](deploy/) and [`deployment-config/`](deployment-config/).
- Alerting, notification, sentinel, and thermostat services operate under [`services/alerting`](services/alerting), [`services/notifications`](services/notifications), [`services/sentinel`](services/sentinel), and [`services/thermostat`](services/thermostat).
- Runtime telemetry, Prometheus metrics, and Grafana dashboards are curated in [`monitoring/`](monitoring/).
- [`RUNBOOK.md`](RUNBOOK.md) orchestrates incident drills; [`docs/AGIJobs-v2-Mainnet-Guide.md`](docs/AGIJobs-v2-Mainnet-Guide.md) captures production launch procedures.
The V2 CI architecture enforces a fully green pipeline on every pull request and on `main`:
The v2 CI lattice is relentlessly green on `main` and for every pull request, gating merges with required checks:
The v2 CI lattice is relentlessly green on `main` and across all pull requests, locking in production-grade quality:

- [`ci.yml`](.github/workflows/ci.yml) executes linting, type-checking, unit suites, Foundry tests, Python demos, and attestation verification in parallel.
- Demo-specific workflows (for example [`demo-agi-alpha-node.yml`](.github/workflows/demo-agi-alpha-node.yml), [`demo-kardashev-ii-omega-ultra.yml`](.github/workflows/demo-kardashev-ii-omega-ultra.yml), [`demo-validator-constellation.yml`](.github/workflows/demo-validator-constellation.yml)) rehydrate their environments and run scenario scripts so cinematic launches never regress.
- `static-analysis.yml`, `scorecard.yml`, `fuzz.yml`, and `contracts.yml` enforce SBOM generation, security scanning, fuzzing cadences, and Foundry invariants.
- `webapp.yml`, `apps-images.yml`, and `containers.yml` build, scan, and push container + UI artefacts used across demos and production.

Branch protection requires all blocking workflows to pass before merge, guaranteeing a fully green runway for every release.

---
>>>>>>> 1862c511

## 📡 Observability, Security & Governance
- **Telemetry & Monitoring**: [`monitoring/`](monitoring/) bundles dashboards, Prometheus exporters, Grafana configs, and alert playbooks; `compose.yaml` wires exporters.
- **Security Posture**: [`SECURITY.md`](SECURITY.md) codifies vulnerability reporting, dependency scanning (`npm run security:audit`), and risk triage. [`audit-ci.json`](audit-ci.json) backs npm allowlists.
- **Incident Response**: [`RUNBOOK.md`](RUNBOOK.md) & [`OperatorRunbook.md`](OperatorRunbook.md) provide mission control procedures, pause/resume scripts (`npm run owner:system-pause`), and emergency governance levers.
- **Governance Automation**: [`scripts/v2/`](scripts/v2/) contains owner, upgrade, reward, and thermostat command suites ready for `npx hardhat` or `ts-node` execution.

## 📚 Knowledge Vault
- **Architectural treatises**: [`docs/`](docs/) & [`internal_docs/`](internal_docs/) detail system diagrams, demo narratives, and compliance memos.
- **Change Intelligence**: [`CHANGELOG.md`](CHANGELOG.md) & [`MIGRATION.md`](MIGRATION.md) log releases, contract migrations, and cross-chain moves.
- **Operational memory**: [`OperatorRunbook.md`](OperatorRunbook.md) captures shift protocols; [`RUNBOOK.md`](RUNBOOK.md) records detection, escalation, and rollback steps.

---

AGI Jobs v0 (v2) is immediately deployable, impeccably documented, and secured by relentless automation—hand it to any mission crew and they inherit a flawless, production-grade sovereign intelligence program.<|MERGE_RESOLUTION|>--- conflicted
+++ resolved
@@ -260,7 +260,6 @@
 
 ---
 
-<<<<<<< HEAD
 ## 🧪 Continuous Assurance
 - **CI v2** lives in [`ci/`](ci/) and [`.github/workflows/ci.yml`](.github/workflows/ci.yml) covering contracts, TypeScript, Python, SBOM, fuzzing, accessibility, and deployment dry-runs.
 - **Dedicated demo pipelines** (`.github/workflows/demo-*.yml`) guarantee every cinematic storyline stays reproducible with green badges.
@@ -268,7 +267,6 @@
 - **Fuzzing + Differential tests**: [`fuzz.yml`](.github/workflows/fuzz.yml), [`ci/foundry.toml`](ci/foundry.toml) orchestrate forge fuzz and echidna sweeps.
 - **SBOM & Release**: [`release.yml`](.github/workflows/release.yml) and [`ci/release/`](ci/) generate CycloneDX manifests, verify ABIs, and stage deployments.
 - **Branch protection**: runbooks in [`OperatorRunbook.md`](OperatorRunbook.md) and [`RUNBOOK.md`](RUNBOOK.md) prescribe gating rules (required statuses, reviews, deploy blocks) to keep the mainline fully green.
-=======
 ## 🧪 Continuous Assurance & CI
 The V2 CI lattice keeps every subsystem green and verifiable:
 - **Green CI Gates** – [`ci/workflows/ci.yml`](ci/workflows/ci.yml) enforces linting, testing, type-checking, SBOM generation, and demo smoke suites on every PR and on `main`.
@@ -323,7 +321,6 @@
 Branch protection requires all blocking workflows to pass before merge, guaranteeing a fully green runway for every release.
 
 ---
->>>>>>> 1862c511
 
 ## 📡 Observability, Security & Governance
 - **Telemetry & Monitoring**: [`monitoring/`](monitoring/) bundles dashboards, Prometheus exporters, Grafana configs, and alert playbooks; `compose.yaml` wires exporters.
