--- conflicted
+++ resolved
@@ -33,7 +33,6 @@
 ## 🌠 Mission Brief
 AGI Jobs v0 (v2) unifies six battle-tested theatres into a cohesive, high-trust platform:
 
-<<<<<<< HEAD
 1. **Upgradeable protocol nebula** — Solidity contracts, Foundry labs, Hardhat deployments, EAS attestations, paymaster relays, and a subgraph indexer tuned for chain migrations.
 2. **Agentic intelligence fabric** — orchestrators, validator swarms, guardrails, analytics, FastAPI + Node microservices, and SDKs that act as a single programmable cortex.
 3. **Mission surfaces** — Next.js heads-up displays, cinematic operator decks, and OneBox runners rendering validator, governance, and enterprise experiences.
@@ -49,14 +48,12 @@
 3. **Mission surfaces** — Next.js heads-up displays, cinematic operator decks, and portable OneBox runners that deliver instant situational awareness.
 4. **Demo multiverse** — reproducible simulations, CLI tours, and film-ready assets capturing every civilization step from day-one activation to Kardashev ascension.
 5. **Observability and assurance lattice** — fully green CI, fuzzing, Scorecard gates, and monitoring runbooks enforcing provable reliability on every commit.
-=======
 1. **Protocol Nebula** — Foundry, Hardhat, paymasters, attestations, subgraph analytics, and upgrade orchestrations protected by reproducible migrations and fuzzing.
 2. **Agentic Cortex** — orchestrators, validator swarms, reinforcement arenas, analytics services, SDK libraries, and simulation hubs operating as a shared autonomous nervous system.
 3. **Mission Surfaces** — Next.js/React heads-up displays, enterprise portals, validator consoles, OneBox command centers, and cinematic storytelling decks for instant situational awareness.
 4. **Demo Multiverse** — reproducible cinematic demos, CLI tours, simulation scripts, and sovereign-grade economic scenarios spanning every Kardashev upgrade path.
 5. **Observability Lattice** — telemetry stacks, monitoring playbooks, scorecards, and incident response automation for unwavering uptime.
 6. **Continuous Assurance Wall** — relentlessly green CI, security hardening, SBOM pipelines, and branch protections ensuring each commit meets production criteria.
->>>>>>> e68498ab
 
 ---
 
@@ -339,7 +336,6 @@
 ---
 
 ## 🧪 Continuous Assurance & CI
-<<<<<<< HEAD
 - **Green CI Gates** – [`ci/workflows/ci.yml`](ci/workflows/ci.yml) enforces linting, testing, type-checking, SBOM generation, and demo smoke suites on every PR and on `main`.
 - **JavaScript / TypeScript** – `npm run lint`, `npm run webapp:typecheck`, `npm run webapp:e2e`, and `npm run pretest` harden console surfaces, OneBox diagnostics, and demo verifiers.
 - **Contracts & Chain Logic** – `npm run test`, `forge test`, and targeted Hardhat suites (`npm run test:fork`, `npm run test:alpha-agi-mark`) validate protocol upgrades and sovereign controls.
@@ -382,9 +378,7 @@
 - [`RUNBOOK.md`](RUNBOOK.md) orchestrates incident drills; [`docs/AGIJobs-v2-Mainnet-Guide.md`](docs/AGIJobs-v2-Mainnet-Guide.md) captures production launch procedures.
 The V2 CI architecture enforces a fully green pipeline on every pull request and on `main`:
 The v2 CI lattice is relentlessly green on `main` and for every pull request, gating merges with required checks:
-=======
 The v2 CI lattice is relentlessly green on `main` and across all pull requests, locking in production-grade quality:
->>>>>>> e68498ab
 
 - [`ci.yml`](.github/workflows/ci.yml) — monorepo matrix (lint, unit tests, type checks, contract builds, packaging) enforced as a required check.
 - [`static-analysis.yml`](.github/workflows/static-analysis.yml), [`culture-ci.yml`](.github/workflows/culture-ci.yml), [`orchestrator-ci.yml`](.github/workflows/orchestrator-ci.yml) — deep linting across Python, TypeScript, and cultural demos.
