--- conflicted
+++ resolved
@@ -919,11 +919,8 @@
         Job storage job = jobs[jobId];
         if (job.state != State.Submitted) revert NotSubmitted();
         job.success = success;
-        job.state = success ? State.Completed : State.Disputed;
+        job.state = State.Completed;
         emit JobCompleted(jobId, success);
-        if (success) {
-            _finalize(jobId);
-        }
     }
 
     /// @param jobId Identifier of the job being finalised.
@@ -940,16 +937,7 @@
             address(validationModule)
         )
     {
-<<<<<<< HEAD
         _finalizeAfterValidation(jobId, success);
-=======
-        if (msg.sender != address(validationModule)) revert OnlyValidationModule();
-        Job storage job = jobs[jobId];
-        if (job.state != State.Submitted) revert NotSubmitted();
-        job.success = success;
-        job.state = State.Completed;
-        emit JobCompleted(jobId, success);
->>>>>>> bac58cb3
     }
 
     function validationComplete(uint256 jobId, bool success)
