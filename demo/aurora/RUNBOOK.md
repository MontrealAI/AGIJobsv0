# AURORA Runbook (Operators)

> Assumes `.env` configured (RPC_URL, PRIVATE_KEY / SAFE settings if needed).

## Local (Anvil)

```bash
npm run demo:aurora:local
```

This:

1. Boots `anvil`.
2. Deploys v2 defaults (`scripts/v2/deployDefaults.ts`) with verification disabled for speed and writes a deployment summary.
3. Mints mock `$AGIALPHA`, configures validator bounds, and runs the full job lifecycle end‑to‑end.
<<<<<<< HEAD
=======
4. Applies governance‑grade thermostat tuning from `config/aurora.thermostat@v2.json` (if present) to demonstrate owner control.
>>>>>>> 519d772c
4. Exercises governance controls (system-wide pause drill, stake minimum tuning, job stake retuning) with every action logged to `governance.json`.
5. Captures receipts + owner snapshots, and
6. Writes `aurora-report.md` summarising the mission.

## Target network

```bash
# set RPC_URL, CHAIN_ID, signer keys and module addresses
npm run demo:aurora:sepolia
```

## What to expect

* `JobCreated`, `ResultSubmitted`, `ValidationCommit`, `ValidationReveal`, `JobCompleted`
* Stake balances + payouts recorded as JSON receipts
* Thermostat governance transactions captured in `reports/<net>/aurora/receipts/governance.json`
* `owner:verify-control` diff = clean
* Report files under `reports/<net>/aurora/`<|MERGE_RESOLUTION|>--- conflicted
+++ resolved
@@ -13,10 +13,7 @@
 1. Boots `anvil`.
 2. Deploys v2 defaults (`scripts/v2/deployDefaults.ts`) with verification disabled for speed and writes a deployment summary.
 3. Mints mock `$AGIALPHA`, configures validator bounds, and runs the full job lifecycle end‑to‑end.
-<<<<<<< HEAD
-=======
 4. Applies governance‑grade thermostat tuning from `config/aurora.thermostat@v2.json` (if present) to demonstrate owner control.
->>>>>>> 519d772c
 4. Exercises governance controls (system-wide pause drill, stake minimum tuning, job stake retuning) with every action logged to `governance.json`.
 5. Captures receipts + owner snapshots, and
 6. Writes `aurora-report.md` summarising the mission.
