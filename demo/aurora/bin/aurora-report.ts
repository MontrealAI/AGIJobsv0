#!/usr/bin/env ts-node
import fs from 'fs';
import path from 'path';

const net =
  process.env.NETWORK ||
  (process.env.CHAIN_ID === '31337' ? 'localhost' : 'localhost');
const outDir = path.join('reports', net, 'aurora', 'receipts');
const mdFile = path.join('reports', net, 'aurora', 'aurora-report.md');

function load(name: string) {
  const p = path.join(outDir, name);
  return fs.existsSync(p) ? JSON.parse(fs.readFileSync(p, 'utf8')) : null;
}

function section(title: string): string {
  return '\n## ' + title + '\n';
}

function renderKeyValues(record: Record<string, string>): string {
  return Object.entries(record)
    .map(([key, value]) => `${key}: ${value}`)
    .join(', ');
}

(async () => {
  fs.mkdirSync(path.dirname(mdFile), { recursive: true });
  const parts: string[] = [];
  parts.push('# Project AURORA — Mission Report');
  parts.push('');

  const deploy = load('deploy.json');
  const post = load('postJob.json');
  const submit = load('submit.json');
  const validate = load('validate.json');
  const finalize = load('finalize.json');
  const stake = load('stake.json');
  const governance = load('governance.json');

  if (deploy && deploy.contracts) {
    parts.push(section('Deployment Summary'));
    parts.push('| Module | Address |');
    parts.push('| --- | --- |');
    for (const [name, address] of Object.entries(
      deploy.contracts as Record<string, string>
    )) {
      parts.push('| ' + name + ' | `' + address + '` |');
    }
  }

  if (post) {
    parts.push(section('Job Creation'));
    parts.push('- **Job ID**: ' + post.jobId);
    if (post.txHash) parts.push('- **Transaction**: `' + post.txHash + '`');
    if (post.reward) parts.push('- **Reward**: ' + post.reward);
    if (post.deadline) parts.push('- **Deadline**: ' + post.deadline);
    if (post.specHash) parts.push('- **Spec hash**: `' + post.specHash + '`');
  }

  if (stake && stake.entries) {
    parts.push(section('Stake Operations'));
    for (const entry of stake.entries as Array<Record<string, unknown>>) {
      parts.push(
        '- ' +
          entry.role +
          ' `' +
          entry.address +
          '` staked ' +
          entry.amount +
          ' (tx: `' +
          entry.txHash +
          '`)'
      );
    }
  }

  if (submit) {
    parts.push(section('Submission'));
    parts.push('- **Worker**: `' + submit.worker + '`');
    if (submit.txHash) parts.push('- **Transaction**: `' + submit.txHash + '`');
    if (submit.resultURI) parts.push('- **Result URI**: ' + submit.resultURI);
  }

  if (validate && validate.validators) {
    parts.push(section('Validation'));
    for (const validator of validate.validators as Array<
      Record<string, unknown>
    >) {
      parts.push(
        '- Validator `' +
          validator.address +
          '` commit: `' +
          validator.commitTx +
          '`, reveal: `' +
          validator.revealTx +
          '`'
      );
    }
    if (validate.finalizeTx) {
      parts.push('- Finalize tx: `' + validate.finalizeTx + '`');
    }
  }

  if (finalize && finalize.payouts) {
    parts.push(section('Payouts'));
    for (const [address, payout] of Object.entries(
      finalize.payouts as Record<string, any>
    )) {
      parts.push(
        '- ' +
          address +
          ': balance ' +
          payout.before +
          ' → ' +
          payout.after +
          ' (delta ' +
          payout.delta +
          ')'
      );
    }
  }

<<<<<<< HEAD
  if (governance && governance.thermostat) {
    const updates = governance.thermostat as Array<Record<string, string>>;
    if (updates.length > 0) {
      parts.push(section('Governance Tuning'));
      for (const update of updates) {
        const tx = update.txHash ? ` (tx: \`${update.txHash}\`)` : '';
        parts.push(
          `- ${update.action}: ${update.before} → ${update.after}${tx}`
        );
=======
  if (governance && Array.isArray(governance.actions)) {
    parts.push(section('Governance & Controls'));
    for (const action of governance.actions as Array<Record<string, any>>) {
      const header =
        '- **' +
        action.target +
        '.' +
        action.method +
        '** (' +
        action.type +
        ') — tx `' +
        action.txHash +
        '`';
      parts.push(header);
      if (action.notes) {
        parts.push('  - Notes: ' + action.notes);
      }
      if (action.params) {
        parts.push('  - Params: ' + JSON.stringify(action.params));
      }
      if (action.before) {
        parts.push('  - Before: ' + renderKeyValues(action.before as Record<string, string>));
      }
      if (action.after) {
        parts.push('  - After: ' + renderKeyValues(action.after as Record<string, string>));
>>>>>>> ed9952c0
      }
    }
  }

  fs.writeFileSync(mdFile, parts.join('\n') + '\n');
  console.log('Wrote ' + mdFile);
})();<|MERGE_RESOLUTION|>--- conflicted
+++ resolved
@@ -120,7 +120,6 @@
     }
   }
 
-<<<<<<< HEAD
   if (governance && governance.thermostat) {
     const updates = governance.thermostat as Array<Record<string, string>>;
     if (updates.length > 0) {
@@ -130,7 +129,6 @@
         parts.push(
           `- ${update.action}: ${update.before} → ${update.after}${tx}`
         );
-=======
   if (governance && Array.isArray(governance.actions)) {
     parts.push(section('Governance & Controls'));
     for (const action of governance.actions as Array<Record<string, any>>) {
@@ -156,7 +154,6 @@
       }
       if (action.after) {
         parts.push('  - After: ' + renderKeyValues(action.after as Record<string, string>));
->>>>>>> ed9952c0
       }
     }
   }
