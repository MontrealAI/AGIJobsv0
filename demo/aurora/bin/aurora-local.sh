--- conflicted
+++ resolved
@@ -15,42 +15,9 @@
 pkill -f "[a]nvil" >/dev/null 2>&1 || true
 pkill -f "hardhat node" >/dev/null 2>&1 || true
 
-<<<<<<< HEAD
 # wait for port
 for i in {1..60}; do
   if nc -z 127.0.0.1 8545; then break; fi
-=======
-start_node() {
-  local log_file=$1
-  if command -v anvil >/dev/null 2>&1; then
-    echo "ℹ️  Starting Anvil node" >&2
-    anvil --silent --block-time 1 >"$log_file" 2>&1 &
-    NODE_PID=$!
-    NODE_KIND="anvil"
-  else
-    echo "⚠️  Anvil not found; falling back to Hardhat node" >&2
-    npx hardhat node --hostname 127.0.0.1 --port 8545 >"$log_file" 2>&1 &
-    NODE_PID=$!
-    NODE_KIND="hardhat"
-  fi
-}
-
-cleanup() {
-  if [[ -n "${NODE_PID:-}" ]]; then
-    kill "$NODE_PID" >/dev/null 2>&1 || true
-  fi
-}
-
-trap cleanup EXIT
-
-LOG_FILE="/tmp/aurora-local-node.log"
-start_node "$LOG_FILE"
-
-for attempt in {1..120}; do
-  if nc -z 127.0.0.1 8545 >/dev/null 2>&1; then
-    break
-  fi
->>>>>>> 872a70be
   sleep 0.5
   if ! kill -0 "$NODE_PID" >/dev/null 2>&1; then
     echo "❌ Local node exited unexpectedly. Inspect $LOG_FILE for details." >&2
@@ -62,7 +29,6 @@
   fi
 done
 
-<<<<<<< HEAD
 # 2) deploy v2 defaults (governance = first anvil account by default)
 npx hardhat run scripts/v2/deployDefaults.ts --network localhost
 
@@ -70,27 +36,4 @@
 npx ts-node --transpile-only demo/aurora/aurora.demo.ts --network localhost
 
 # 4) summarize to markdown
-npx ts-node --transpile-only demo/aurora/bin/aurora-report.ts --network localhost
-=======
-dep_env() {
-  DEPLOY_DEFAULTS_SKIP_VERIFY=1 \
-  DEPLOY_DEFAULTS_OUTPUT="$DEPLOY_OUTPUT" \
-  npx hardhat run scripts/v2/deployDefaults.ts --network localhost
-}
-
-run_demo() {
-  AURORA_DEPLOY_OUTPUT="$DEPLOY_OUTPUT" \
-  NETWORK="$NET" \
-  npx ts-node --transpile-only demo/aurora/aurora.demo.ts --network localhost
-}
-
-render_report() {
-  AURORA_DEPLOY_OUTPUT="$DEPLOY_OUTPUT" \
-  NETWORK="$NET" \
-  npx ts-node --transpile-only demo/aurora/bin/aurora-report.ts --network localhost
-}
-
-dep_env
-run_demo
-render_report
->>>>>>> 872a70be
+npx ts-node --transpile-only demo/aurora/bin/aurora-report.ts --network localhost