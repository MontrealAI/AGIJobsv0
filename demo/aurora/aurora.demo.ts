--- conflicted
+++ resolved
@@ -116,8 +116,6 @@
   return ethers.formatUnits(value, decimals);
 }
 
-<<<<<<< HEAD
-=======
 function parseSigned(value: string | number, label: string): bigint {
   if (typeof value === 'number') {
     return BigInt(Math.trunc(value));
@@ -133,7 +131,6 @@
   }
   const parsed = BigInt(digits);
   return negative ? -parsed : parsed;
->>>>>>> 519d772c
 function normaliseArg(value: unknown): unknown {
   if (typeof value === 'bigint') {
     return value.toString();
@@ -700,15 +697,12 @@
     await identityRegistry.addAdditionalValidator(validator.address);
   }
 
-<<<<<<< HEAD
-=======
   const validationInterface = new ethers.Interface(
     validationModuleArtifact.abi
   );
   const thermostatInterface = new ethers.Interface(thermostatArtifact.abi);
   await executeGovernanceCall(
     systemPause,
->>>>>>> 519d772c
   const validationInterface = new ethers.Interface(validationModuleArtifact.abi);
   await recordForwardGovernanceCall(
     'ValidationModule',
@@ -769,8 +763,6 @@
     }
   );
 
-<<<<<<< HEAD
-=======
   const stakeEntries: Array<{
     role: string;
     address: string;
@@ -779,7 +771,6 @@
   }> = [];
   const agentRole = 0;
   const validatorRole = 1;
->>>>>>> 519d772c
   const stakeEntries: Array<{ role: string; address: string; amount: string; txHash: string }> = [];
 
   const workerStakeTx = await stakeManager
@@ -951,8 +942,6 @@
     payouts,
   });
 
-<<<<<<< HEAD
-=======
   if (thermostatConfig && thermostat) {
     await applyThermostatConfig(
       networkName,
@@ -962,7 +951,6 @@
       thermostatConfig
     );
   }
->>>>>>> 519d772c
   await recordForwardGovernanceCall(
     'StakeManager',
     addresses.StakeManager,
