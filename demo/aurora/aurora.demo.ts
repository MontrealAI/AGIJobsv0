--- conflicted
+++ resolved
@@ -222,16 +222,13 @@
 function writeReceipt(net: string, name: string, data: unknown) {
   const baseDir = resolveReportBaseDir(net);
   const dir = path.join(baseDir, 'receipts');
-<<<<<<< HEAD
   fs.mkdirSync(dir, { recursive: true });
   const receiptPath = path.join(dir, name);
   fs.mkdirSync(path.dirname(receiptPath), { recursive: true });
   fs.writeFileSync(receiptPath, JSON.stringify(data, null, 2));
-=======
   const primaryPath = path.join(dir, name);
   fs.mkdirSync(path.dirname(primaryPath), { recursive: true });
   fs.writeFileSync(primaryPath, JSON.stringify(data, null, 2));
->>>>>>> 14ed815d
   const legacyDir = path.join('reports', net, REPORT_SCOPE, 'receipts');
   const outputPath = path.join(legacyDir, name);
   fs.mkdirSync(path.dirname(outputPath), { recursive: true });
@@ -239,7 +236,6 @@
 }
 
 function resolveDeploySummaryPath(net: string): string {
-<<<<<<< HEAD
   const envPath = process.env.AURORA_DEPLOY_OUTPUT
     ? path.resolve(process.env.AURORA_DEPLOY_OUTPUT)
     : null;
@@ -262,7 +258,6 @@
   }
 
   return envPath ?? reportPath;
-=======
   const candidateFromEnv = process.env.AURORA_DEPLOY_OUTPUT
     ? path.resolve(process.env.AURORA_DEPLOY_OUTPUT)
     : null;
@@ -299,7 +294,6 @@
   throw new Error(
     `Required file not found: ${candidateFromEnv || defaultReportPath}`
   );
->>>>>>> 14ed815d
 }
 
 function specAmountToWei(
@@ -795,7 +789,6 @@
   if (!spec.validation || !spec.validation.k || !spec.validation.n) {
     throw new Error('Validation quorum (k-of-n) must be defined in the spec.');
   }
-<<<<<<< HEAD
   const thermostatConfigPath = resolveThermostatConfigPath();
   const thermostatConfig =
     thermostatConfigPath !== null
@@ -803,13 +796,11 @@
       : null;
   const validatorCount = spec.validation?.n ?? 0;
   const quorum = spec.validation?.k ?? 0;
-=======
     const thermostatConfigPath = resolveThermostatConfigPath();
     const thermostatConfig =
       thermostatConfigPath !== null
         ? readJsonFile<ThermostatConfig>(thermostatConfigPath)
         : null;
->>>>>>> 14ed815d
   const baseSpec = readJsonFile<Spec>(SPEC_PATH);
   const missionConfig =
     MISSION_CONFIG_PATH && fs.existsSync(MISSION_CONFIG_PATH)
@@ -995,18 +986,15 @@
     systemPauseArtifact.abi,
     employer
   );
-<<<<<<< HEAD
   const taxPolicy =
     addresses.TaxPolicy && addresses.TaxPolicy !== 'disabled'
       ? new ethers.Contract(addresses.TaxPolicy, taxPolicyArtifact.abi, employer)
       : null;
-=======
   const taxPolicy = new ethers.Contract(
     addresses.TaxPolicy,
     taxPolicyArtifact.abi,
     employer
   );
->>>>>>> 14ed815d
   const thermostat =
     thermostatArtifact && thermostatAddress
       ? new ethers.Contract(thermostatAddress, thermostatArtifact.abi, employer)
@@ -1306,7 +1294,6 @@
       ? identityOwnerAddress.toLowerCase()
       : ethers.ZeroAddress;
     let identityOwnerSigner: AddressedSigner = employer;
-<<<<<<< HEAD
       if (normalisedIdentityOwner !== employer.address.toLowerCase()) {
         const ownerCode = await provider.getCode(identityOwnerAddress);
         if (ownerCode !== '0x') {
@@ -1315,7 +1302,6 @@
           );
         }
         identityOwnerSigner = await impersonateSigner(provider, identityOwnerAddress);
-=======
     if (normalisedIdentityOwner !== employer.address.toLowerCase()) {
       const ownerCode = await provider.getCode(identityOwnerAddress);
       if (ownerCode !== '0x') {
@@ -1324,7 +1310,6 @@
         );
       }
       identityOwnerSigner = await impersonateSigner(provider, identityOwnerAddress);
->>>>>>> 14ed815d
       const balance = await provider.getBalance(identityOwnerAddress);
       const minimumBalance = ethers.parseEther('0.1');
         if (balance < minimumBalance) {
@@ -1479,7 +1464,6 @@
 
     await ensureAcknowledged(employer);
 
-<<<<<<< HEAD
     const stakeEntries: Array<{
       role: string;
       address: string;
@@ -1492,7 +1476,6 @@
       .connect(worker)
       .depositStake(agentRole, workerStakeBudget);
     const workerStakeReceipt = await workerStakeTx.wait();
-=======
     const workerStakeTx = await stakeManager
       .connect(worker)
       .depositStake(agentRole, maxWorkerStake);
@@ -1509,7 +1492,6 @@
         .connect(validator)
         .depositStake(validatorRole, maxValidatorStake);
     const receipt = await stakeTx.wait();
->>>>>>> 14ed815d
     stakeEntries.push({
       role: 'agent',
       address: worker.address,
@@ -1628,16 +1610,13 @@
       writeReceipt(networkName, 'postJob.json', postRecord);
     }
 
-<<<<<<< HEAD
       await ensureAcknowledged(worker);
       const applyTx = await jobRegistry
         .connect(worker)
         .applyForJob(jobId, job.agentSubdomain, []);
-=======
     const applyTx = await jobRegistry
       .connect(worker)
       .applyForJob(jobId, job.agentSubdomain, []);
->>>>>>> 14ed815d
     await applyTx.wait();
 
     const resultHash = ethers.keccak256(ethers.toUtf8Bytes(job.resultUri));
@@ -1887,7 +1866,6 @@
     );
   }
 
-<<<<<<< HEAD
   writeReceipt(networkName, 'mission.json', {
     scope: REPORT_SCOPE,
     version: missionConfig?.version || '1.0',
@@ -1904,14 +1882,12 @@
         thermostatConfig
       );
     }
-=======
     writeReceipt(networkName, 'mission.json', {
       scope: REPORT_SCOPE,
       version: missionConfig?.version || '1.0',
       description: missionConfig?.description,
       jobs: missionRecords,
     });
->>>>>>> 14ed815d
 
     let thermostatUpdates: ThermostatUpdate[] = [];
     if (thermostatConfig && thermostat && thermostatInterface) {
@@ -1923,7 +1899,6 @@
       );
     }
 
-<<<<<<< HEAD
   await recordForwardGovernanceCall(
     'JobRegistry',
     addresses.JobRegistry,
@@ -1936,7 +1911,6 @@
       after: { stake: formatUnits(originalJobStake, decimals) },
     }
   );
-=======
     await recordForwardGovernanceCall(
       'StakeManager',
       addresses.StakeManager,
@@ -1961,7 +1935,6 @@
         },
       }
     );
->>>>>>> 14ed815d
 
     await recordForwardGovernanceCall(
       'JobRegistry',
@@ -1981,12 +1954,10 @@
       thermostat: thermostatUpdates,
     });
 
-<<<<<<< HEAD
 main().catch((err) => {
   console.error(err);
   process.exit(1);
 });
-=======
     console.log(
       `✅ AURORA demo completed. Jobs finalized: ${missionRecords.length}.`
     );
@@ -1995,5 +1966,4 @@
   main().catch((err) => {
     console.error(err);
     process.exit(1);
-  });
->>>>>>> 14ed815d
+  });