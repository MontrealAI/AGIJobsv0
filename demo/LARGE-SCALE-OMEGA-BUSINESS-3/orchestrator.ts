--- conflicted
+++ resolved
@@ -100,9 +100,7 @@
   fs.writeFileSync(ledgerPath, `${lines.join('\n')}\n`, 'utf8');
 }
 
-<<<<<<< HEAD
 function validateUnique(label: string, value: string, registry: Set<string>): void {
-=======
 function validateUnique(label: string, value: unknown, registry: Set<string>): void {
   if (value === null || value === undefined) {
     throw new Error(`${label} must be provided`);
@@ -110,7 +108,6 @@
   if (typeof value !== 'string') {
     throw new Error(`${label} must be a string`);
   }
->>>>>>> 9e9c8d2d
   const trimmed = value.trim();
   if (!trimmed) {
     throw new Error(`${label} must be provided`);
@@ -128,7 +125,6 @@
   }
 }
 
-<<<<<<< HEAD
 function assertBigIntish(label: string, raw: string): bigint {
   try {
     const trimmed = raw.trim();
@@ -136,14 +132,12 @@
       throw new Error(`${label} cannot be empty`);
     }
     return BigInt(trimmed);
-=======
 function assertBigIntish(label: string, raw: string): void {
   try {
     if (raw.trim().length === 0) {
       throw new Error(`${label} cannot be empty`);
     }
     BigInt(raw);
->>>>>>> 9e9c8d2d
   } catch (error) {
     throw new Error(`${label} must be an integer string`);
   }
@@ -191,7 +185,6 @@
     if (!nation.resultCid?.trim()) {
       throw new Error(`Nation ${nation.name} resultCid must be provided`);
     }
-<<<<<<< HEAD
     const rewardTokens = assertBigIntish(
       `Nation ${nation.name} rewardTokens`,
       nation.rewardTokens
@@ -199,9 +192,7 @@
     if (rewardTokens <= 0n) {
       throw new Error(`Nation ${nation.name} rewardTokens must be greater than zero`);
     }
-=======
     assertBigIntish(`Nation ${nation.name} rewardTokens`, nation.rewardTokens);
->>>>>>> 9e9c8d2d
     parsePositiveInteger(`Nation ${nation.name} deadlineHours`, nation.deadlineHours);
   });
 
