# AGI Jobs v2 – AI Labor Market Grand Demo (CLI Edition)

This grand demonstration bootstraps an **entire AGI Jobs v2 stack** on a local
Hardhat network and walks through two complete cross-border labour market
scenarios using only the production contracts that already ship in this
repository. The automation lives in
[`scripts/v2/agiLaborMarketGrandDemo.ts`](../../scripts/v2/agiLaborMarketGrandDemo.ts)
and performs the following:

- Deploys and wires the **JobRegistry**, **StakeManager**, **ValidationModule**,
  **ReputationEngine**, **FeePool**, **DisputeModule**, and **CertificateNFT**
  exactly as they would run in production.
- Seeds AGIALPHA balances, registers emergency identities, and pre-stakes
  multiple actors that represent **nations, AI agents, and validator oracles**.
- Executes two full job lifecycles:
  1. *Cooperative climate coordination* — validators unanimously approve the
     work, treasury fees burn, and the worker receives a certificate NFT.
  2. *Contentious translation dispute* — validators disagree, a moderator panel
     resolves the dispute in favour of the agent, and finalization distributes
     escrow while slashing the non-revealing validator.
- Emits human-readable summaries for each stage so non-technical users can
  follow funds, NFT minting, reputation enforcement, and dispute outcomes.

```mermaid
sequenceDiagram
    actor NationA as Nation A (Employer)
    actor Alice as Alice (AI Agent)
    actor Validators as Validator Council
    participant Registry as JobRegistry
    participant Stake as StakeManager
    participant Validation as ValidationModule
    participant Dispute as DisputeModule
    participant Certificate as CertificateNFT

    NationA->>Registry: createJob()
    Registry->>Stake: lockReward()
    Alice->>Registry: applyForJob()
    Alice->>Registry: submit(result)
    Registry->>Validation: initiateRound()
    Validators->>Validation: commitValidation()
    Validators->>Validation: revealValidation()
    Validation->>Registry: finalizeRound(success)
    NationA->>Registry: finalize(jobId)
    Registry->>Stake: releaseEscrow()
    Registry->>Certificate: mint(agent, jobId)
    alt Dispute raised
        Agent->>Registry: raiseDispute()
        Registry->>Dispute: escalate()
        Dispute->>Registry: resolve(employerWins?)
        NationA->>Registry: finalize(jobId)
    end
```

## Prerequisites

- Node.js 20+ with the repository dependencies installed (`npm install`).
- No external infrastructure is required; Hardhat spins up an ephemeral network
  and injects the canonical `$AGIALPHA` token bytecode at the configured
  address.
- The demo bundles pre-built v2 module bytecode and ABIs so **no local Solidity
  compilation is required**.

## Running the demonstration

From the repository root run:

```bash
npx hardhat run --no-compile scripts/v2/agiLaborMarketGrandDemo.ts --network hardhat
```

Optional flags empower non-technical operators to tailor the simulation without
editing code:

| Flag | Purpose | Default |
| ---- | ------- | ------- |
| `--fee-pct=<number>` | Set the live protocol fee percentage applied to job rewards. | `5` |
| `--validator-reward-pct=<number>` | Configure how much of each reward is routed to validators (must keep fee + reward ≤ 100). | `70` |
| `--burn-pct=<number>` | Adjust the percentage of protocol fees burned during settlement. | `5` |
| `--stake=<tokens>` | Stake requirement minted to each agent and validator during setup. Accepts decimals (e.g. `12.5`). | `10` |
| `--cooperative-reward=<tokens>` | Reward escrowed for the cooperative climate coordination scenario. | `250` |
| `--dispute-reward=<tokens>` | Reward escrowed for the disputed translation scenario. | `320` |
| `--export=<path>` | Emit the narrative transcript to a custom location. | `AGI_JOBS_DEMO_EXPORT` or none |

Token amounts are interpreted in AGIα with full precision; e.g. `--stake=7.25`
stakes exactly 7.25 AGIα for every actor. Percentages are integers between 0
and 100.

The script:

1. Boots the entire v2 module suite and displays initial balances.
<<<<<<< HEAD
2. Exercises an **owner governance drill** – temporarily retunes protocol
   economics, pauses every core contract, then resumes them to prove emergency
   control.
=======
2. Demonstrates **owner mission control** — live updates to protocol fees,
   validator incentives, non-reveal penalties, and emergency pause delegation to
   a trusted operator — proving that the platform owner can steer every
   parameter in real time.
>>>>>>> 3f61e96c
3. Walks through the happy-path job where all validators approve.
4. Runs a contested job where governance resolves a dispute in favour of the
   agent.
5. Prints a full telemetry dashboard – validator/agent stakes, fee pool state,
<<<<<<< HEAD
   burn totals, reputation scores, and certificate ownership – so a non-technical
   operator sees the market outcome at a glance.
=======
   burn totals, reputation scores, and certificate ownership – so a
   non-technical operator sees the market outcome at a glance.
>>>>>>> 3f61e96c

The output is intentionally narrative, providing contextual breadcrumbs (job
state transitions, committee selections, dispute escalations) so a non-technical
operator can follow the on-chain flow without reading contract code.

### Exporting a transcript for the grand demo UI

The CLI can emit a structured transcript that powers the accompanying
`demo/agi-labor-market-grand-demo/ui` experience. Export to the pre-wired
location with:

```bash
npm run demo:agi-labor-market:export
```

This writes `demo/agi-labor-market-grand-demo/ui/export/latest.json`, capturing the
timeline, actor roster, owner actions, and aggregated telemetry. To export to a
different location set the `AGI_JOBS_DEMO_EXPORT=/path/to/file.json`
environment variable before running the script.

### Launching the sovereign labour market control room UI

1. Export a fresh transcript as described above (or copy an existing JSON file
   into `demo/agi-labor-market-grand-demo/ui/export/latest.json`).
2. Serve the UI locally – any static server works. Example:

   ```bash
   npx serve demo/agi-labor-market-grand-demo/ui
   ```

3. Visit the printed URL (defaults to `http://localhost:3000`). The interface
   loads `export/latest.json`, rendering:

   - Nation and validator wallet dashboards with balances, stakes, and
     reputation.
   - Owner action logs highlighting every governance lever exercised during the
     simulation.
   - Scenario timelines for the cooperative and disputed job lifecycles.
   - Certificate issuance, burn telemetry, and fee economics derived from the
     Hardhat run.

Non-technical operators can replay the Hardhat simulation and immediately see a
production-style control room without wiring additional infrastructure.

## Extending or replaying

- Re-run the command to replay the scenario with fresh accounts.
- Adjust role behaviour (e.g. validator votes or dispute decisions) by editing
  the script — no contract changes are required.
- For GUI front-ends or further automation, the script can serve as the
  authoritative reference for contract sequencing and parameterisation.<|MERGE_RESOLUTION|>--- conflicted
+++ resolved
@@ -88,27 +88,21 @@
 The script:
 
 1. Boots the entire v2 module suite and displays initial balances.
-<<<<<<< HEAD
 2. Exercises an **owner governance drill** – temporarily retunes protocol
    economics, pauses every core contract, then resumes them to prove emergency
    control.
-=======
 2. Demonstrates **owner mission control** — live updates to protocol fees,
    validator incentives, non-reveal penalties, and emergency pause delegation to
    a trusted operator — proving that the platform owner can steer every
    parameter in real time.
->>>>>>> 3f61e96c
 3. Walks through the happy-path job where all validators approve.
 4. Runs a contested job where governance resolves a dispute in favour of the
    agent.
 5. Prints a full telemetry dashboard – validator/agent stakes, fee pool state,
-<<<<<<< HEAD
    burn totals, reputation scores, and certificate ownership – so a non-technical
    operator sees the market outcome at a glance.
-=======
    burn totals, reputation scores, and certificate ownership – so a
    non-technical operator sees the market outcome at a glance.
->>>>>>> 3f61e96c
 
 The output is intentionally narrative, providing contextual breadcrumbs (job
 state transitions, committee selections, dispute escalations) so a non-technical
