:root {
  color-scheme: light dark;
  --bg: #0f172a;
  --bg-alt: #1e293b;
  --surface: rgba(15, 23, 42, 0.86);
  --text: #e2e8f0;
  --muted: #94a3b8;
  --accent: #38bdf8;
  --accent-soft: rgba(56, 189, 248, 0.2);
  --border: rgba(148, 163, 184, 0.24);
  font-family: 'Inter', -apple-system, BlinkMacSystemFont, 'Segoe UI', sans-serif;
}

body {
  margin: 0;
  min-height: 100vh;
  background: radial-gradient(circle at top, rgba(56, 189, 248, 0.12), transparent 55%),
    radial-gradient(circle at bottom, rgba(168, 85, 247, 0.15), transparent 65%),
    linear-gradient(180deg, rgba(15, 23, 42, 1), rgba(15, 23, 42, 0.94));
  color: var(--text);
}

.hero {
  padding: 3rem 5vw 2rem;
  text-align: center;
  background: transparent;
}

.hero h1 {
  margin: 0;
  font-size: clamp(2.2rem, 4vw, 3.4rem);
  letter-spacing: 0.01em;
}

.hero__subtitle {
  margin: 1rem auto;
  max-width: 780px;
  color: var(--muted);
  line-height: 1.6;
}

.hero__cta {
  margin-top: 1.5rem;
  display: inline-flex;
  align-items: center;
  gap: 0.75rem;
  padding: 0.6rem 1.25rem;
  border-radius: 999px;
  background: var(--accent-soft);
  color: var(--accent);
  font-weight: 600;
}

main {
  padding: 0 5vw 4rem;
  display: grid;
  gap: 1.5rem;
}

.card {
  background: var(--surface);
  border: 1px solid var(--border);
  border-radius: 20px;
  padding: 1.75rem;
  box-shadow: 0 30px 60px rgba(15, 23, 42, 0.35);
}

.card h2 {
  margin-top: 0;
  font-size: 1.4rem;
}

<<<<<<< HEAD
.card__description {
  margin: 0.35rem 0 1.25rem;
  color: var(--muted);
  line-height: 1.6;
}

.hero__actions {
  margin-top: 1.5rem;
  display: flex;
  justify-content: center;
}

.button {
  display: inline-flex;
  align-items: center;
  justify-content: center;
  gap: 0.5rem;
  padding: 0.75rem 1.5rem;
  border-radius: 999px;
  border: 1px solid rgba(56, 189, 248, 0.4);
  background: rgba(56, 189, 248, 0.18);
  color: var(--accent);
  font-weight: 600;
  text-decoration: none;
  transition: transform 0.2s ease, box-shadow 0.2s ease;
}

.button:hover {
  transform: translateY(-1px);
  box-shadow: 0 10px 25px rgba(56, 189, 248, 0.2);
}

.hero__quickstart {
  margin: 2.25rem auto 0;
  max-width: 620px;
  padding: 1.25rem 1.5rem;
  border-radius: 20px;
  border: 1px solid rgba(56, 189, 248, 0.18);
  background: rgba(30, 41, 59, 0.72);
  text-align: left;
}

.hero__quickstart h3 {
  margin-top: 0;
  margin-bottom: 0.75rem;
  font-size: 1rem;
}

.hero__quickstart ol {
  margin: 0;
  padding-left: 1.25rem;
  color: var(--muted);
  line-height: 1.6;
=======
.summary-meta {
  display: flex;
  flex-wrap: wrap;
  gap: 0.75rem;
  margin-bottom: 1.2rem;
  color: var(--muted);
  font-size: 0.85rem;
}

.summary-meta__item {
  padding: 0.35rem 0.85rem;
  border-radius: 999px;
  border: 1px solid rgba(148, 163, 184, 0.25);
  background: rgba(148, 163, 184, 0.12);
  font-family: 'SFMono-Regular', 'Roboto Mono', ui-monospace, monospace;
>>>>>>> db618e2c
}

.stat-grid {
  display: grid;
  grid-template-columns: repeat(auto-fit, minmax(180px, 1fr));
  gap: 1rem;
  margin-top: 1rem;
}

.stat {
  padding: 1.25rem;
  border-radius: 16px;
  border: 1px solid var(--border);
  background: rgba(30, 41, 59, 0.8);
}

.stat__label {
  text-transform: uppercase;
  letter-spacing: 0.08em;
  font-size: 0.75rem;
  color: var(--muted);
}

.stat__value {
  margin-top: 0.75rem;
  font-size: 1.3rem;
  font-weight: 600;
}

.highlight-grid {
  display: grid;
  grid-template-columns: repeat(auto-fit, minmax(220px, 1fr));
  gap: 1rem;
  margin-top: 1rem;
}

.highlight-card {
  border-radius: 16px;
  padding: 1.2rem;
  border: 1px solid var(--border);
  background: rgba(15, 23, 42, 0.72);
  box-shadow: inset 0 0 0 1px rgba(148, 163, 184, 0.12);
}

.highlight-card--owner {
  border-color: rgba(99, 102, 241, 0.45);
  box-shadow: inset 0 0 0 1px rgba(99, 102, 241, 0.25);
}

.highlight-card--agent {
  border-color: rgba(34, 197, 94, 0.45);
  box-shadow: inset 0 0 0 1px rgba(34, 197, 94, 0.25);
}

.highlight-card--validator {
  border-color: rgba(249, 115, 22, 0.45);
  box-shadow: inset 0 0 0 1px rgba(249, 115, 22, 0.25);
}

.highlight-card--market {
  border-color: rgba(244, 114, 182, 0.45);
  box-shadow: inset 0 0 0 1px rgba(244, 114, 182, 0.25);
}

.highlight-card h3 {
  margin: 0 0 0.65rem;
}

.scoreboard-grid {
  display: grid;
  grid-template-columns: repeat(auto-fit, minmax(220px, 1fr));
  gap: 1rem;
  margin-top: 1rem;
}

.scoreboard-card {
  border-radius: 16px;
  border: 1px solid var(--border);
  background: rgba(15, 23, 42, 0.74);
  padding: 1.2rem;
  display: grid;
  gap: 0.5rem;
}

.scoreboard-card__label {
  font-size: 0.75rem;
  text-transform: uppercase;
  letter-spacing: 0.08em;
  color: var(--muted);
}

.scoreboard-card__value {
  font-size: 1.4rem;
}

.scoreboard-card__explanation {
  margin: 0;
  color: var(--muted);
  font-size: 0.85rem;
  line-height: 1.5;
}

.status-pill {
  display: inline-flex;
  align-items: center;
  gap: 0.4rem;
  padding: 0.4rem 0.85rem;
  border-radius: 999px;
  font-size: 0.78rem;
  font-weight: 600;
  margin-bottom: 1rem;
}

.status-pill--success {
  background: rgba(34, 197, 94, 0.18);
  color: #86efac;
  border: 1px solid rgba(34, 197, 94, 0.4);
}

.status-pill--warning {
  background: rgba(234, 179, 8, 0.2);
  color: #facc15;
  border: 1px solid rgba(234, 179, 8, 0.45);
}

.owner-confidence-list {
  margin: 0;
  padding-left: 1.25rem;
  color: var(--muted);
  line-height: 1.6;
}

.actor-grid {
  display: grid;
  grid-template-columns: repeat(auto-fit, minmax(220px, 1fr));
  gap: 1rem;
  margin-top: 1rem;
}

.actor-card {
  padding: 1.1rem;
  border-radius: 14px;
  border: 1px solid var(--border);
  background: rgba(15, 23, 42, 0.72);
  display: grid;
  gap: 0.5rem;
}

.actor-card__role {
  font-size: 0.75rem;
  text-transform: uppercase;
  letter-spacing: 0.1em;
  color: var(--accent);
}

.actor-card__name {
  font-size: 1.05rem;
  margin: 0;
}

.actor-card__address {
  font-family: 'SFMono-Regular', 'Roboto Mono', ui-monospace, monospace;
  font-size: 0.8rem;
  word-break: break-all;
  color: var(--muted);
}

.badge {
  display: inline-flex;
  align-items: center;
  gap: 0.4rem;
  padding: 0.3rem 0.6rem;
  border-radius: 999px;
  background: rgba(56, 189, 248, 0.18);
  color: var(--accent);
  font-size: 0.75rem;
  font-weight: 600;
}

.owner-actions table {
  width: 100%;
  border-collapse: collapse;
  margin-top: 1rem;
  font-size: 0.9rem;
}

.owner-actions__controls {
  display: flex;
  flex-wrap: wrap;
  align-items: center;
  gap: 0.75rem;
}

.owner-actions__controls label {
  font-size: 0.85rem;
  color: var(--muted);
}

.owner-actions__controls input {
  flex: 1;
  min-width: 220px;
  padding: 0.55rem 0.75rem;
  border-radius: 12px;
  border: 1px solid rgba(148, 163, 184, 0.35);
  background: rgba(15, 23, 42, 0.6);
  color: var(--text);
  font-size: 0.9rem;
}

.owner-actions th,
.owner-actions td {
  border-bottom: 1px solid rgba(148, 163, 184, 0.18);
  padding: 0.65rem 0.75rem;
  text-align: left;
  vertical-align: top;
}

.owner-actions th {
  text-transform: uppercase;
  letter-spacing: 0.08em;
  font-size: 0.7rem;
  color: var(--muted);
}

.owner-control-section {
  margin-top: 1.5rem;
}

.owner-control-section:first-of-type {
  margin-top: 1rem;
}

.owner-control-dl {
  display: grid;
  grid-template-columns: minmax(180px, 220px) 1fr;
  gap: 0.45rem 1rem;
  margin: 1rem 0 0;
}

.owner-control-dl dt {
  font-size: 0.8rem;
  text-transform: uppercase;
  letter-spacing: 0.08em;
  color: var(--muted);
}

.owner-control-dl dd {
  margin: 0;
}

.owner-control-table {
  width: 100%;
  border-collapse: collapse;
  margin-top: 1rem;
  font-size: 0.85rem;
}

.owner-control-table th,
.owner-control-table td {
  border: 1px solid rgba(148, 163, 184, 0.18);
  padding: 0.55rem 0.65rem;
  vertical-align: top;
}

.owner-control-table th {
  text-align: left;
  font-size: 0.75rem;
  text-transform: uppercase;
  letter-spacing: 0.08em;
  color: var(--muted);
  background: rgba(30, 41, 59, 0.72);
}

.owner-control-table td {
  background: rgba(15, 23, 42, 0.7);
}

.parameters {
  font-family: 'SFMono-Regular', 'Roboto Mono', ui-monospace, monospace;
  font-size: 0.75rem;
  color: var(--muted);
  white-space: pre-wrap;
}

.timeline-controls {
  display: flex;
  flex-wrap: wrap;
  gap: 0.75rem;
  margin-bottom: 1.25rem;
}

.timeline-controls button {
  border: 1px solid var(--border);
  border-radius: 999px;
  padding: 0.5rem 1.1rem;
  background: rgba(15, 23, 42, 0.7);
  color: var(--text);
  font-weight: 600;
  cursor: pointer;
  transition: background 0.2s ease, border 0.2s ease;
}

.timeline-controls button.active {
  background: rgba(56, 189, 248, 0.22);
  border-color: rgba(56, 189, 248, 0.6);
  color: var(--accent);
}

.timeline-entry {
  padding: 1rem 1.2rem;
  border-radius: 14px;
  border: 1px solid var(--border);
  background: rgba(15, 23, 42, 0.68);
  margin-bottom: 0.85rem;
}

.timeline-entry header {
  display: flex;
  justify-content: space-between;
  align-items: baseline;
  margin-bottom: 0.6rem;
}

.timeline-entry__kind {
  text-transform: uppercase;
  font-size: 0.7rem;
  letter-spacing: 0.08em;
  color: var(--muted);
}

.timeline-entry__time {
  font-family: 'SFMono-Regular', 'Roboto Mono', ui-monospace, monospace;
  font-size: 0.7rem;
  color: var(--muted);
}

.timeline-entry__label {
  margin: 0 0 0.5rem;
  font-size: 1rem;
}

.timeline-entry__meta {
  margin: 0;
  font-family: 'SFMono-Regular', 'Roboto Mono', ui-monospace, monospace;
  font-size: 0.78rem;
  color: var(--muted);
  white-space: pre-wrap;
}

.scenario-grid {
  display: grid;
  grid-template-columns: repeat(auto-fit, minmax(260px, 1fr));
  gap: 1rem;
  margin-top: 1rem;
}

.scenario-card {
  border-radius: 18px;
  border: 1px solid var(--border);
  background: rgba(13, 20, 36, 0.78);
  padding: 1.3rem;
  display: grid;
  gap: 0.6rem;
}

.scenario-card__summary {
  margin: 0;
  color: var(--muted);
  line-height: 1.5;
}

.scenario-card__actors {
  margin: 0;
  font-size: 0.85rem;
  color: var(--accent);
}

.scenario-card__metrics,
.scenario-card__payouts,
.scenario-card__highlights {
  margin: 0;
  padding-left: 1.1rem;
  color: var(--muted);
  font-size: 0.85rem;
  line-height: 1.5;
}

.scenario-card__payouts {
  font-family: 'SFMono-Regular', 'Roboto Mono', ui-monospace, monospace;
}

.scenario-card h4 {
  margin: 0.25rem 0 0;
  font-size: 0.9rem;
  text-transform: uppercase;
  letter-spacing: 0.08em;
  color: var(--muted);
}

.certificate-list {
  margin-top: 1rem;
  display: grid;
  grid-template-columns: repeat(auto-fit, minmax(220px, 1fr));
  gap: 0.75rem;
}

.certificate-card {
  border-radius: 14px;
  border: 1px solid var(--border);
  background: rgba(30, 41, 59, 0.78);
  padding: 1rem;
  display: grid;
  gap: 0.4rem;
}

.certificate-card__owner {
  font-size: 0.78rem;
  color: var(--muted);
  font-family: 'SFMono-Regular', 'Roboto Mono', ui-monospace, monospace;
}

.notice {
  margin-top: 1rem;
  padding: 0.85rem 1rem;
  border-radius: 12px;
  background: rgba(248, 113, 113, 0.14);
  border: 1px solid rgba(248, 113, 113, 0.35);
  color: #fca5a5;
}

@media (max-width: 720px) {
  .hero {
    padding: 2.5rem 1.25rem 1.5rem;
  }

  main {
    padding: 0 1.25rem 3.5rem;
  }

  .card {
    padding: 1.4rem;
  }
}<|MERGE_RESOLUTION|>--- conflicted
+++ resolved
@@ -70,7 +70,6 @@
   font-size: 1.4rem;
 }
 
-<<<<<<< HEAD
 .card__description {
   margin: 0.35rem 0 1.25rem;
   color: var(--muted);
@@ -124,7 +123,6 @@
   padding-left: 1.25rem;
   color: var(--muted);
   line-height: 1.6;
-=======
 .summary-meta {
   display: flex;
   flex-wrap: wrap;
@@ -140,7 +138,6 @@
   border: 1px solid rgba(148, 163, 184, 0.25);
   background: rgba(148, 163, 184, 0.12);
   font-family: 'SFMono-Regular', 'Roboto Mono', ui-monospace, monospace;
->>>>>>> db618e2c
 }
 
 .stat-grid {
