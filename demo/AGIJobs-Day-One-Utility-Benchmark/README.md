--- conflicted
+++ resolved
@@ -54,11 +54,8 @@
    ```bash
    make owner-set KEY=platform_fee_bps VALUE=220
    make owner-toggle  # Pause/resume entire orchestration instantly
-<<<<<<< HEAD
    make owner-explain # Natural-language breakdown of every owner control
-=======
    make owner-reset   # Restore the sovereign defaults in one command
->>>>>>> 8799f03e
    ```
 
 5. Serve the dashboard (optional):
