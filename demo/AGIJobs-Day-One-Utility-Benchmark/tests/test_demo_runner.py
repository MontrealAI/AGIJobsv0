import json
from pathlib import Path

import pytest
import sys
import yaml

sys.path.insert(0, str(Path(__file__).resolve().parents[1]))

from demo_runner import DayOneUtilityOrchestrator, DemoPausedError, StrategyNotFoundError, run_cli


def _orchestrator() -> DayOneUtilityOrchestrator:
    return DayOneUtilityOrchestrator(Path(__file__).resolve().parents[1])


@pytest.fixture(autouse=True)
def restore_owner_controls():
    orchestrator = _orchestrator()
    path = orchestrator.base_path / "config" / "owner_controls.yaml"
    original = path.read_text(encoding="utf-8")
    yield
    path.write_text(original, encoding="utf-8")


def test_simulate_e2e_outputs():
    orchestrator = _orchestrator()
    report = orchestrator.simulate("e2e")

    assert report["guardrail_pass"]["utility_uplift"] is True
    assert report["guardrail_pass"]["latency_delta"] is True

    dashboard = Path(report["outputs"]["dashboard"])
    assert dashboard.exists()
    html = dashboard.read_text(encoding="utf-8")
    assert "Day-One Utility Benchmark" in html
    assert "class=\"mermaid\"" in html

    owner_snapshot = orchestrator.output_dir / "owner_controls_snapshot.json"
    assert owner_snapshot.exists()
    snapshot_payload = json.loads(owner_snapshot.read_text(encoding="utf-8"))
    assert snapshot_payload["owner_address"].startswith("0x")

    report_path = orchestrator.output_dir / "report_e2e.json"
    payload = json.loads(report_path.read_text(encoding="utf-8"))
    assert payload["metrics"]["candidate"]["platform_fee"] > 0
    assert payload["metrics"]["candidate"]["treasury_bonus"] >= 0


def test_pause_blocks_simulation():
    orchestrator = _orchestrator()
    snapshot = orchestrator.toggle_pause()
    assert snapshot["paused"] is True
    with pytest.raises(DemoPausedError):
        orchestrator.simulate("e2e")
    orchestrator.toggle_pause()
    report = orchestrator.simulate("e2e")
    assert report["guardrail_pass"]["utility_uplift"]


def test_owner_set_updates_fee():
    orchestrator = _orchestrator()
    updated = orchestrator.update_owner_control("platform_fee_bps", "220")
    assert updated["platform_fee_bps"] == 220
    report = orchestrator.simulate("e2e")
    assert report["owner_controls"]["platform_fee_bps"] == 220


def test_unknown_strategy_raises():
    orchestrator = _orchestrator()
    with pytest.raises(StrategyNotFoundError):
        orchestrator.simulate("unknown")


<<<<<<< HEAD
def test_owner_explain_provides_context():
    orchestrator = _orchestrator()
    explanation = orchestrator.explain_owner_controls()
    assert "owner_controls" in explanation
    lines = explanation["explanation"]
    assert any("Platform fee" in line for line in lines)
    assert any("Latency" in line for line in lines)


def test_run_cli_narrative_format():
    payload = run_cli(["simulate", "--strategy", "e2e", "--format", "narrative"])
    assert "report" in payload
    assert "narrative" in payload
    assert "Utility uplift" in payload["narrative"]
    assert payload["report"]["cli"]["summary"] == payload["narrative"]
=======
def test_owner_reset_restores_defaults():
    orchestrator = _orchestrator()
    orchestrator.update_owner_control("platform_fee_bps", "240")
    orchestrator.update_owner_control("owner_address", "0x" + "1" * 40)
    orchestrator.update_owner_control("treasury_address", "0x" + "2" * 40)
    orchestrator.update_owner_control("narrative", "Temporary narrative for reset check.")

    snapshot = orchestrator.reset_owner_controls()

    defaults_path = orchestrator.base_path / "config" / "owner_controls.defaults.yaml"
    defaults_payload = yaml.safe_load(defaults_path.read_text(encoding="utf-8"))

    for key in orchestrator.OWNER_SCHEMA.keys():
        assert snapshot[key] == defaults_payload[key]

    live_payload = yaml.safe_load(
        (orchestrator.base_path / "config" / "owner_controls.yaml").read_text(encoding="utf-8")
    )
    for key in orchestrator.OWNER_SCHEMA.keys():
        assert live_payload[key] == defaults_payload[key]


def test_execute_human_format_summary():
    orchestrator = _orchestrator()
    payload, fmt = orchestrator.execute(["simulate", "--strategy", "e2e", "--format", "human"])
    assert fmt == "human"
    summary = payload["summary"]
    assert "Strategy:" in summary
    assert "Utility uplift" in summary
    assert "Dashboard:" in summary


def test_invalid_owner_address_rejected():
    orchestrator = _orchestrator()
    with pytest.raises(ValueError):
        orchestrator.update_owner_control("owner_address", "invalid-address")


def test_run_cli_strategy_flag_alias(monkeypatch):
    base_path = Path(__file__).resolve().parents[1]
    monkeypatch.chdir(base_path)
    payload, fmt = run_cli(["--strategy", "alphaevolve"])
    assert fmt == "json"
    assert payload["strategy"] == "alphaevolve"


def test_run_cli_positional_strategy(monkeypatch):
    base_path = Path(__file__).resolve().parents[1]
    monkeypatch.chdir(base_path)
    payload, fmt = run_cli(["omni"])
    assert fmt == "json"
    assert payload["strategy"] == "omni"
>>>>>>> 8799f03e
<|MERGE_RESOLUTION|>--- conflicted
+++ resolved
@@ -72,7 +72,6 @@
         orchestrator.simulate("unknown")
 
 
-<<<<<<< HEAD
 def test_owner_explain_provides_context():
     orchestrator = _orchestrator()
     explanation = orchestrator.explain_owner_controls()
@@ -88,7 +87,6 @@
     assert "narrative" in payload
     assert "Utility uplift" in payload["narrative"]
     assert payload["report"]["cli"]["summary"] == payload["narrative"]
-=======
 def test_owner_reset_restores_defaults():
     orchestrator = _orchestrator()
     orchestrator.update_owner_control("platform_fee_bps", "240")
@@ -140,5 +138,4 @@
     monkeypatch.chdir(base_path)
     payload, fmt = run_cli(["omni"])
     assert fmt == "json"
-    assert payload["strategy"] == "omni"
->>>>>>> 8799f03e
+    assert payload["strategy"] == "omni"