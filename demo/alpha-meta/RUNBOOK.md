--- conflicted
+++ resolved
@@ -30,11 +30,8 @@
    - Sets `NODE_ENV=production` if unset and binds `ASI_TAKEOFF_PLAN_PATH=demo/alpha-meta/project-plan.alpha-meta.json`.
    - Runs `npm run demo:alpha-meta` (governance dossier), `npm run demo:alpha-meta:validate`,
      `npm run demo:alpha-meta:owner-diagnostics`, `npm run demo:alpha-meta:ci`,
-<<<<<<< HEAD
     `npm run demo:alpha-meta:full`, and finally the plan-aware `npm run demo:asi-takeoff`.
-=======
      `npm run demo:alpha-meta:full`, and finally `npm run demo:asi-takeoff`.
->>>>>>> 09cee02e
    - Prints absolute paths to every artefact produced under `reports/alpha-meta/` and `reports/asi-takeoff/`.
 3. Confirm the script exits with `✅ Alpha Meta sovereign lattice complete`.
 
