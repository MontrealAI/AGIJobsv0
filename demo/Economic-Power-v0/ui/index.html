--- conflicted
+++ resolved
@@ -124,7 +124,6 @@
         </div>
       </section>
 
-<<<<<<< HEAD
       <section class="panel" aria-labelledby="emergency-heading">
         <div class="panel-header">
           <h2 id="emergency-heading">Emergency authority console</h2>
@@ -197,7 +196,6 @@
           <article class="emergency-card" aria-label="Recommended actions">
             <h3>Recommended actions</h3>
             <ul id="emergency-actions" class="emergency-list"></ul>
-=======
       <section id="superintelligence-panel" class="panel" aria-labelledby="superintelligence-heading">
         <div class="panel-header">
           <h2 id="superintelligence-heading">Superintelligence control layer</h2>
@@ -221,20 +219,16 @@
           <article class="superintelligence-card" aria-label="Command assurances">
             <h3>Command assurances</h3>
             <ul id="superintelligence-assurance" class="superintelligence-list"></ul>
->>>>>>> 5226421f
           </article>
         </div>
         <div class="mermaid-wrapper">
           <div
-<<<<<<< HEAD
             id="mermaid-emergency"
             class="mermaid"
             aria-label="Emergency authority mermaid diagram"
-=======
             id="mermaid-superintelligence"
             class="mermaid"
             aria-label="Superintelligence contribution diagram"
->>>>>>> 5226421f
           ></div>
         </div>
       </section>
