--- conflicted
+++ resolved
@@ -1085,11 +1085,8 @@
   const timeline = document.getElementById('mermaid-timeline');
   const command = document.getElementById('mermaid-command');
   const supremacy = document.getElementById('mermaid-supremacy');
-<<<<<<< HEAD
   const emergency = document.getElementById('mermaid-emergency');
-=======
   const superintelligence = document.getElementById('mermaid-superintelligence');
->>>>>>> 5226421f
   const nodes = [];
   if (flow) {
     flow.textContent = summary.mermaidFlow;
@@ -1107,15 +1104,12 @@
     supremacy.textContent = summary.ownerControlSupremacy.mermaid;
     nodes.push(supremacy);
   }
-<<<<<<< HEAD
   if (emergency && summary.ownerEmergencyAuthority?.mermaid) {
     emergency.textContent = summary.ownerEmergencyAuthority.mermaid;
     nodes.push(emergency);
-=======
   if (superintelligence && summary.superIntelligence?.mermaid) {
     superintelligence.textContent = summary.superIntelligence.mermaid;
     nodes.push(superintelligence);
->>>>>>> 5226421f
   }
   if (nodes.length > 0) {
     await mermaid.run({ nodes });
