--- conflicted
+++ resolved
@@ -1,10 +1,7 @@
 # Owner Command Playbook
 
-<<<<<<< HEAD
 Generated for analysis window 2/1/2025, 12:00:00 AM • executed 10/29/2025, 1:34:01 PM (UTC)
-=======
 Generated for analysis window 2/1/2025, 12:00:00 AM • executed 10/29/2025, 1:30:19 PM (UTC)
->>>>>>> 5226421f
 
 Command coverage: 100.0% — Owner multi-sig holds deterministic runbooks for every critical surface.
 
