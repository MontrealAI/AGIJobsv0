#!/usr/bin/env ts-node

import { spawn } from 'child_process';
import { promises as fs } from 'fs';
import path from 'path';

import { generateAsiTakeoffKit } from './lib/asiTakeoffKit';

interface CommandStep {
  key: string;
  title: string;
  command: string[];
  parseJson?: boolean;
  outputPath?: string;
  env?: NodeJS.ProcessEnv;
}

interface RunResult {
  key: string;
  title: string;
  exitCode: number;
  stdout: string;
  stderr: string;
  durationMs: number;
}

interface DryRunReport {
  status: string;
  network: string;
  timestamp: string;
  scenarios: Array<{
    id: string;
    label: string;
    status: string;
    summary?: string[];
  }>;
}

const ROOT = path.resolve(__dirname, '..', '..');

function resolveFromRoot(relativeOrAbsolutePath: string): string {
  if (path.isAbsolute(relativeOrAbsolutePath)) {
    return relativeOrAbsolutePath;
  }
  return path.join(ROOT, relativeOrAbsolutePath);
}

const PLAN_PATH = resolveFromRoot(process.env.ASI_TAKEOFF_PLAN ?? path.join('demo', 'asi-takeoff', 'project-plan.json'));
const REPORT_ROOT = resolveFromRoot(process.env.ASI_TAKEOFF_REPORT_ROOT ?? path.join('reports', 'asi-takeoff'));
const LOG_ROOT = path.join(REPORT_ROOT, 'logs');
<<<<<<< HEAD
=======
const PLAN_OVERRIDE = process.env.ASI_TAKEOFF_PLAN_PATH;
const PLAN_PATH = PLAN_OVERRIDE
  ? path.isAbsolute(PLAN_OVERRIDE)
    ? PLAN_OVERRIDE
    : path.resolve(ROOT, PLAN_OVERRIDE)
  : path.join(ROOT, 'demo', 'asi-takeoff', 'project-plan.json');
>>>>>>> 47920575
const DRY_RUN_PATH = path.join(REPORT_ROOT, 'dry-run.json');
const THERMODYNAMICS_PATH = path.join(REPORT_ROOT, 'thermodynamics.json');
const MISSION_CONTROL_PATH = path.join(REPORT_ROOT, 'mission-control.md');
const SUMMARY_MD_PATH = path.join(REPORT_ROOT, 'summary.md');
const SUMMARY_JSON_PATH = path.join(REPORT_ROOT, 'summary.json');
const BUNDLE_ROOT = path.join(REPORT_ROOT, 'mission-bundle');
const BUNDLE_NAME = process.env.ASI_TAKEOFF_BUNDLE_NAME ?? 'asi-takeoff';
const SUMMARY_HEADING = process.env.ASI_TAKEOFF_SUMMARY_HEADING ?? 'ASI Take-Off Demonstration Summary';
const JOBS_HEADING = process.env.ASI_TAKEOFF_JOBS_HEADING ?? 'Planned Mission Jobs';
const SCENARIO_HEADING = process.env.ASI_TAKEOFF_SCENARIOS_HEADING ?? 'Scenario Breakdown';

function prefixedWrite(prefix: string, data: Buffer): void {
  const text = data.toString();
  text.split(/\r?\n/).forEach((line) => {
    if (line.trim().length === 0) {
      return;
    }
    process.stdout.write(`[${prefix}] ${line}\n`);
  });
}

async function runCommand(step: CommandStep): Promise<RunResult> {
  await fs.mkdir(LOG_ROOT, { recursive: true });
  const logFile = path.join(LOG_ROOT, `${step.key}.log`);
  const start = Date.now();
  const child = spawn(step.command[0], step.command.slice(1), {
    cwd: ROOT,
    env: { ...process.env, ...step.env },
    stdio: ['inherit', 'pipe', 'pipe'],
  });

  let stdout = '';
  let stderr = '';

  child.stdout.on('data', (data) => {
    stdout += data.toString();
    prefixedWrite(step.key, data);
  });

  child.stderr.on('data', (data) => {
    stderr += data.toString();
    prefixedWrite(`${step.key}:err`, data);
  });

  const exitCode: number = await new Promise((resolve, reject) => {
    child.on('error', (err) => reject(err));
    child.on('close', resolve);
  });
  const durationMs = Date.now() - start;
  await fs.writeFile(logFile, `# ${step.title}\n\nExit code: ${exitCode}\nDuration: ${durationMs}ms\n\n## stdout\n\n${stdout}\n\n## stderr\n\n${stderr}\n`);

  if (exitCode !== 0) {
    throw new Error(`Step ${step.title} failed with exit code ${exitCode}`);
  }

  if (step.parseJson) {
    const json = extractJson(stdout);
    await fs.writeFile(step.outputPath!, `${JSON.stringify(json, null, 2)}\n`);
  }

  return { key: step.key, title: step.title, exitCode, stdout, stderr, durationMs };
}

function extractJson(raw: string): unknown {
  const newlineBrace = raw.indexOf('\n{');
  const first = newlineBrace >= 0 ? newlineBrace + 1 : raw.indexOf('{');
  const reversedNewlineBrace = raw.lastIndexOf('}\n');
  const last = reversedNewlineBrace >= 0 ? reversedNewlineBrace : raw.lastIndexOf('}');
  if (first === -1 || last === -1 || last < first) {
    throw new Error('Unable to locate JSON payload in command output');
  }
  const snippet = raw.slice(first, last + 1);
  return JSON.parse(snippet);
}

async function ensureWorkspace(): Promise<void> {
  await fs.mkdir(REPORT_ROOT, { recursive: true });
  await fs.mkdir(BUNDLE_ROOT, { recursive: true });
}

async function loadPlan(): Promise<any> {
  const raw = await fs.readFile(PLAN_PATH, 'utf8');
  return JSON.parse(raw);
}

async function writeSummary(plan: any, dryRun: DryRunReport): Promise<void> {
  const totalJobs = Array.isArray(plan.jobs) ? plan.jobs.length : 0;
  const completedScenarios = dryRun.scenarios.filter((scenario) => scenario.status === 'pass').length;
  const heading = plan.summary?.heading ?? SUMMARY_HEADING;
  const scenarioHeading = plan.summary?.scenarioHeading ?? SCENARIO_HEADING;
  const jobsHeading = plan.summary?.jobsHeading ?? JOBS_HEADING;
  const overviewNotes: string[] = Array.isArray(plan.summary?.notes) ? plan.summary.notes : [];
  const keyMetrics: Record<string, string> = plan.summary?.metrics ?? {};

  const mdLines: string[] = [];
  mdLines.push(`# ${heading}`);
  mdLines.push('');
  mdLines.push(`- **Initiative:** ${plan.initiative}`);
  mdLines.push(`- **Objective:** ${plan.objective}`);
  mdLines.push(`- **Budget:** ${plan.budget?.total ?? 'n/a'} ${plan.budget?.currency ?? ''}`.trim());
  mdLines.push(`- **Dry-Run Status:** ${dryRun.status}`);
  mdLines.push(`- **Dry-Run Timestamp:** ${dryRun.timestamp}`);
  mdLines.push(`- **Scenario Successes:** ${completedScenarios}/${dryRun.scenarios.length}`);
  mdLines.push(`- **Defined Jobs:** ${totalJobs}`);
  Object.entries(keyMetrics).forEach(([label, value]) => {
    mdLines.push(`- **${label}:** ${value}`);
  });
  mdLines.push('');
  overviewNotes.forEach((note) => {
    mdLines.push(`> ${note}`);
  });
  if (overviewNotes.length > 0) {
    mdLines.push('');
  }
  mdLines.push(`## ${scenarioHeading}`);
  mdLines.push('');
  dryRun.scenarios.forEach((scenario) => {
    mdLines.push(`### ${scenario.label} (${scenario.id})`);
    mdLines.push(`- Status: ${scenario.status}`);
    if (scenario.summary && scenario.summary.length > 0) {
      scenario.summary.forEach((line) => mdLines.push(`  - ${line}`));
    }
    mdLines.push('');
  });
  mdLines.push(`## ${jobsHeading}`);
  mdLines.push('');
  if (Array.isArray(plan.jobs) && plan.jobs.length > 0) {
    plan.jobs.forEach((job: any) => {
      mdLines.push(`- **${job.id}** – ${job.title}`);
      mdLines.push(`  - Reward: ${job.reward} ${plan.budget?.currency ?? ''}`.trim());
      if (job.deadlineDays !== undefined) {
        mdLines.push(`  - Deadline: ${job.deadlineDays} days`);
      }
      if (Array.isArray(job.dependencies)) {
        mdLines.push(`  - Dependencies: ${job.dependencies.length ? job.dependencies.join(', ') : 'None'}`);
      }
      if (job.thermodynamicProfile) {
        const profile = job.thermodynamicProfile;
        const elements: string[] = [];
        if (profile.expectedEntropy !== undefined) {
          elements.push(`expected entropy ${profile.expectedEntropy}`);
        }
        if (profile.adjustmentOnDelay) {
          elements.push(`on delay: ${profile.adjustmentOnDelay}`);
        }
        if (elements.length > 0) {
          mdLines.push(`  - Thermodynamic profile: ${elements.join('; ')}`);
        }
      }
      mdLines.push('');
    });
  } else {
    mdLines.push('_No mission jobs defined in project plan._');
    mdLines.push('');
  }
  mdLines.push('');
  mdLines.push('## Artifact Index');
  mdLines.push('');
  mdLines.push(`- Dry-run report: ${path.relative(ROOT, DRY_RUN_PATH)}`);
  mdLines.push(`- Thermodynamics snapshot: ${path.relative(ROOT, THERMODYNAMICS_PATH)}`);
  mdLines.push(`- Mission control dossier: ${path.relative(ROOT, MISSION_CONTROL_PATH)}`);
  mdLines.push(`- Bundle directory: ${path.relative(ROOT, BUNDLE_ROOT)}`);

  await fs.writeFile(SUMMARY_MD_PATH, `${mdLines.join('\n')}\n`);
  await fs.writeFile(
    SUMMARY_JSON_PATH,
    `${JSON.stringify(
      {
        initiative: plan.initiative,
        objective: plan.objective,
        budget: plan.budget,
        dryRun: dryRun,
        artifacts: {
          dryRun: path.relative(ROOT, DRY_RUN_PATH),
          thermodynamics: path.relative(ROOT, THERMODYNAMICS_PATH),
          missionControl: path.relative(ROOT, MISSION_CONTROL_PATH),
          bundle: path.relative(ROOT, BUNDLE_ROOT),
        },
      },
      null,
      2,
    )}\n`,
  );
}

async function main(): Promise<void> {
  await ensureWorkspace();

  const steps: CommandStep[] = [
    {
      key: 'constants',
      title: 'Regenerate protocol constants',
      command: [
        'npx',
        'ts-node',
        '--compiler-options',
        '{"module":"commonjs"}',
        'scripts/generate-constants.ts',
      ],
    },
    {
      key: 'compile',
      title: 'Compile protocol',
      command: ['npx', 'hardhat', 'compile'],
    },
    {
      key: 'dry-run',
      title: 'Owner testnet dry-run',
      command: [
        'npx',
        'ts-node',
        '--compiler-options',
        '{"module":"commonjs"}',
        'scripts/v2/testnetDryRun.ts',
        '--json',
      ],
      parseJson: true,
      outputPath: DRY_RUN_PATH,
    },
    {
      key: 'thermodynamics',
      title: 'Thermodynamics report',
      command: [
        'npx',
        'hardhat',
        'run',
        '--no-compile',
        'scripts/v2/thermodynamicsReport.ts',
        '--network',
        'hardhat',
      ],
      env: {
        THERMODYNAMICS_REPORT_FORMAT: 'json',
        THERMODYNAMICS_REPORT_OUT: THERMODYNAMICS_PATH,
      },
    },
    {
      key: 'mission-control',
      title: 'Owner mission control dossier',
      command: [
        'npx',
        'ts-node',
        '--compiler-options',
        '{"module":"commonjs"}',
        'scripts/v2/ownerMissionControl.ts',
        '--network',
        'hardhat',
        '--format',
        'markdown',
        '--out',
        MISSION_CONTROL_PATH,
        '--bundle',
        BUNDLE_ROOT,
        '--bundle-name',
        BUNDLE_NAME,
        '--skip-surface',
      ],
    },
    {
      key: 'verify-control',
      title: 'Verify owner control wiring',
      command: [
        'npx',
        'hardhat',
        'run',
        '--no-compile',
        'scripts/v2/verifyOwnerControl.ts',
        '--network',
        'hardhat',
      ],
    },
  ];

  const results: Record<string, RunResult> = {};

  for (const step of steps) {
    process.stdout.write(`\n=== ${step.title} ===\n`);
    results[step.key] = await runCommand(step);
  }

  const dryRunRaw = await fs.readFile(DRY_RUN_PATH, 'utf8');
  const dryRunReport = JSON.parse(dryRunRaw) as DryRunReport;
  const plan = await loadPlan();
  await writeSummary(plan, dryRunReport);

<<<<<<< HEAD
  process.stdout.write(`\nDemo artefacts generated at ${path.relative(ROOT, REPORT_ROOT)}.\n`);
=======
  await generateAsiTakeoffKit({
    planPath: PLAN_PATH,
    reportRoot: REPORT_ROOT,
    dryRunPath: DRY_RUN_PATH,
    thermodynamicsPath: THERMODYNAMICS_PATH,
    missionControlPath: MISSION_CONTROL_PATH,
    summaryJsonPath: SUMMARY_JSON_PATH,
    summaryMarkdownPath: SUMMARY_MD_PATH,
    bundleDir: BUNDLE_ROOT,
    logDir: LOG_ROOT,
  });

  process.stdout.write('\nDemo artefacts generated at reports/asi-takeoff.\n');
>>>>>>> 47920575
}

main().catch((error) => {
  process.stderr.write(`\nASI take-off demo failed: ${(error as Error).message}\n`);
  process.exitCode = 1;
});<|MERGE_RESOLUTION|>--- conflicted
+++ resolved
@@ -48,15 +48,12 @@
 const PLAN_PATH = resolveFromRoot(process.env.ASI_TAKEOFF_PLAN ?? path.join('demo', 'asi-takeoff', 'project-plan.json'));
 const REPORT_ROOT = resolveFromRoot(process.env.ASI_TAKEOFF_REPORT_ROOT ?? path.join('reports', 'asi-takeoff'));
 const LOG_ROOT = path.join(REPORT_ROOT, 'logs');
-<<<<<<< HEAD
-=======
 const PLAN_OVERRIDE = process.env.ASI_TAKEOFF_PLAN_PATH;
 const PLAN_PATH = PLAN_OVERRIDE
   ? path.isAbsolute(PLAN_OVERRIDE)
     ? PLAN_OVERRIDE
     : path.resolve(ROOT, PLAN_OVERRIDE)
   : path.join(ROOT, 'demo', 'asi-takeoff', 'project-plan.json');
->>>>>>> 47920575
 const DRY_RUN_PATH = path.join(REPORT_ROOT, 'dry-run.json');
 const THERMODYNAMICS_PATH = path.join(REPORT_ROOT, 'thermodynamics.json');
 const MISSION_CONTROL_PATH = path.join(REPORT_ROOT, 'mission-control.md');
@@ -342,9 +339,7 @@
   const plan = await loadPlan();
   await writeSummary(plan, dryRunReport);
 
-<<<<<<< HEAD
   process.stdout.write(`\nDemo artefacts generated at ${path.relative(ROOT, REPORT_ROOT)}.\n`);
-=======
   await generateAsiTakeoffKit({
     planPath: PLAN_PATH,
     reportRoot: REPORT_ROOT,
@@ -358,7 +353,6 @@
   });
 
   process.stdout.write('\nDemo artefacts generated at reports/asi-takeoff.\n');
->>>>>>> 47920575
 }
 
 main().catch((error) => {
