export const defaultMessages = [
  {
    id: 'intro-1',
    role: 'assistant' as const,
    kind: 'text' as const,
    content: 'Ask → Confirm → Done + Receipt.',
  },
  {
    id: 'solving-alpha-agi-governance',
    role: 'assistant' as const,
    kind: 'text' as const,
    content:
<<<<<<< HEAD
      'Welcome to the “Solving α‑AGI Governance” cockpit. Use the right-hand mission panel to stage actors, parameters, and prompts, then paste the generated instructions here to capture the policy proposal, validator commits, reveal votes, and finalise the on-chain outcome. Owner pause + parameter controls remain available via the mission bundle.',
=======
      'Welcome to the “Solving α‑AGI Governance” cockpit. Use this chat to capture a nation-scale policy proposal, request validator commits, reveal votes, and finalise the on-chain outcome. The owner retains pause + parameter controls via the generated mission bundle.',
>>>>>>> f6670f29
  },
  {
    id: 'solving-alpha-agi-governance-actions',
    role: 'assistant' as const,
    kind: 'text' as const,
    content:
      'Tip: paste the owner quickstart summary or validator CLI receipts here so non-technical stakeholders can follow along. Full runbook: demo/solving-alpha-agi-governance/README.md.',
  },
];

export type DefaultMessage = (typeof defaultMessages)[number];<|MERGE_RESOLUTION|>--- conflicted
+++ resolved
@@ -10,11 +10,8 @@
     role: 'assistant' as const,
     kind: 'text' as const,
     content:
-<<<<<<< HEAD
       'Welcome to the “Solving α‑AGI Governance” cockpit. Use the right-hand mission panel to stage actors, parameters, and prompts, then paste the generated instructions here to capture the policy proposal, validator commits, reveal votes, and finalise the on-chain outcome. Owner pause + parameter controls remain available via the mission bundle.',
-=======
       'Welcome to the “Solving α‑AGI Governance” cockpit. Use this chat to capture a nation-scale policy proposal, request validator commits, reveal votes, and finalise the on-chain outcome. The owner retains pause + parameter controls via the generated mission bundle.',
->>>>>>> f6670f29
   },
   {
     id: 'solving-alpha-agi-governance-actions',
